#include "qa_utils.h"

#include <volk/volk.h>

#include <boost/assign/list_of.hpp>
#include <vector>

// macros for initializing volk_test_case_t. Maccros are needed to generate
// function names of the pattern kernel_name_*

// for puppets we need to get all the func_variants for the puppet and just
// keep track of the actual function name to write to results
#define VOLK_INIT_PUPP(func, puppet_master_func, test_params)\
    volk_test_case_t(func##_get_func_desc(), (void(*)())func##_manual, std::string(#func),\
    std::string(#puppet_master_func), test_params)

#define VOLK_INIT_TEST(func, test_params)\
    volk_test_case_t(func##_get_func_desc(), (void(*)())func##_manual, std::string(#func),\
    test_params)

std::vector<volk_test_case_t> init_test_list(volk_test_params_t test_params)
{

    // Some kernels need a lower tolerance
    volk_test_params_t test_params_inacc = volk_test_params_t(1e-2, test_params.scalar(),
            test_params.vlen(), test_params.iter(), test_params.benchmark_mode(), test_params.kernel_regex());
    volk_test_params_t test_params_inacc_tenth = volk_test_params_t(1e-1, test_params.scalar(),
            test_params.vlen(), test_params.iter(), test_params.benchmark_mode(), test_params.kernel_regex());
    volk_test_params_t test_params_int1 = volk_test_params_t(1, test_params.scalar(),
            test_params.vlen(), test_params.iter(), test_params.benchmark_mode(), test_params.kernel_regex());

    std::vector<volk_test_case_t> test_cases = boost::assign::list_of
<<<<<<< HEAD
        (VOLK_INIT_TEST(volk_32f_x2_pow_32f,         volk_test_params_t(1e-2, test_params.scalar(), test_params.vlen(), test_params.iter(), test_params.benchmark_mode(), test_params.kernel_regex())))
        (VOLK_INIT_TEST(volk_32fc_x2_square_dist_32f,                   test_params))
        (VOLK_INIT_TEST(volk_32f_x2_min_32f,                            test_params))
=======
        (VOLK_INIT_TEST(volk_32fc_x2_s32f_square_dist_scalar_mult_32f,  test_params))
        (VOLK_INIT_TEST(volk_32f_s32f_calc_spectral_noise_floor_32f,    test_params_inacc))
>>>>>>> 620ce3a6
        (VOLK_INIT_TEST(volk_32f_x2_s32f_interleave_16ic, volk_test_params_t(1, test_params.scalar(), test_params.vlen(), test_params.iter(), test_params.benchmark_mode(), test_params.kernel_regex())))
        (VOLK_INIT_TEST(volk_32f_x2_interleave_32fc,                    test_params))
        (VOLK_INIT_TEST(volk_32fc_x2_dot_prod_32fc,                     test_params_inacc))
        (VOLK_INIT_TEST(volk_32f_x2_dot_prod_32f,                       test_params_inacc))
        (VOLK_INIT_TEST(volk_32fc_x2_conjugate_dot_prod_32fc,           test_params_inacc))
        (VOLK_INIT_TEST(volk_32fc_s32f_magnitude_16i,                   test_params_int1))
        (VOLK_INIT_TEST(volk_16ic_magnitude_16i,                        test_params_int1))
        (VOLK_INIT_TEST(volk_16ic_s32f_magnitude_32f,                   test_params))
        (VOLK_INIT_TEST(volk_8i_s32f_convert_32f,                       test_params))
        (VOLK_INIT_TEST(volk_32fc_convert_16ic,                         test_params))
        (VOLK_INIT_TEST(volk_16ic_convert_32fc,                         test_params))
        (VOLK_INIT_TEST(volk_16i_s32f_convert_32f,                      test_params))
        (VOLK_INIT_TEST(volk_32fc_deinterleave_32f_x2,                  test_params))
        (VOLK_INIT_TEST(volk_32fc_deinterleave_64f_x2,                  test_params))
        (VOLK_INIT_TEST(volk_32fc_deinterleave_imag_32f,                test_params))
        (VOLK_INIT_TEST(volk_8ic_deinterleave_16i_x2,                   test_params))
        (VOLK_INIT_TEST(volk_8ic_deinterleave_real_16i,                 test_params))
        (VOLK_INIT_TEST(volk_8ic_deinterleave_real_8i,                  test_params))
        (VOLK_INIT_TEST(volk_16ic_s32f_deinterleave_real_32f,           test_params))
        (VOLK_INIT_TEST(volk_16ic_s32f_deinterleave_32f_x2,             test_params))
        (VOLK_INIT_TEST(volk_16ic_deinterleave_real_8i,                 test_params))
        (VOLK_INIT_TEST(volk_16ic_deinterleave_real_16i,                test_params))
        (VOLK_INIT_TEST(volk_32fc_deinterleave_real_64f,                test_params))
        (VOLK_INIT_TEST(volk_32fc_s32f_deinterleave_real_16i,           test_params))
        (VOLK_INIT_TEST(volk_8ic_s32f_deinterleave_real_32f,            test_params))
        (VOLK_INIT_TEST(volk_32f_s32f_stddev_32f,                       test_params_inacc))
        (VOLK_INIT_TEST(volk_32f_stddev_and_mean_32f_x2,                test_params_inacc))
        (VOLK_INIT_TEST(volk_8ic_x2_multiply_conjugate_16ic,            test_params))
        (VOLK_INIT_TEST(volk_8ic_x2_s32f_multiply_conjugate_32fc,       test_params))
        (VOLK_INIT_TEST(volk_8i_convert_16i,                            test_params))
        (VOLK_INIT_TEST(volk_32f_sqrt_32f,                              test_params_inacc))
        (VOLK_INIT_TEST(volk_32f_s32f_normalize,                        test_params))
        (VOLK_INIT_TEST(volk_32f_x2_max_32f,                            test_params))
        (VOLK_INIT_TEST(volk_32i_s32f_convert_32f,                      test_params))
        (VOLK_INIT_TEST(volk_16i_convert_8i,                            test_params))
        (VOLK_INIT_TEST(volk_32f_s32f_convert_16i,                      test_params))
        (VOLK_INIT_TEST(volk_64f_convert_32f,                           test_params))
        (VOLK_INIT_TEST(volk_64f_x2_max_64f,                            test_params))
        (VOLK_INIT_TEST(volk_64f_x2_min_64f,                            test_params))
        (VOLK_INIT_TEST(volk_32f_sin_32f,                               test_params_inacc))
        (VOLK_INIT_TEST(volk_32f_cos_32f,                               test_params_inacc))
        (VOLK_INIT_TEST(volk_32f_tan_32f,                               test_params_inacc))
        (VOLK_INIT_TEST(volk_32f_atan_32f,                              test_params_inacc))
        (VOLK_INIT_TEST(volk_32f_asin_32f,                              test_params_inacc))
        (VOLK_INIT_TEST(volk_32f_acos_32f,                              test_params_inacc))
        (VOLK_INIT_TEST(volk_32f_tanh_32f,                              test_params_inacc))
        (VOLK_INIT_TEST(volk_32f_x2_add_32f,                            test_params))
        (VOLK_INIT_TEST(volk_32f_x2_divide_32f,                         test_params))
        (VOLK_INIT_TEST(volk_32f_x2_subtract_32f,                       test_params))
        (VOLK_INIT_TEST(volk_16ic_deinterleave_16i_x2,                  test_params))
        (VOLK_INIT_TEST(volk_32fc_deinterleave_real_32f,                test_params))
        (VOLK_INIT_TEST(volk_8ic_x2_multiply_conjugate_16ic,            test_params))
        (VOLK_INIT_TEST(volk_8ic_x2_s32f_multiply_conjugate_32fc,       test_params))
        (VOLK_INIT_TEST(volk_16i_32fc_dot_prod_32fc,                    test_params_inacc))
        (VOLK_INIT_TEST(volk_32fc_32f_dot_prod_32fc,                    test_params_inacc))
        (VOLK_INIT_TEST(volk_32f_x2_dot_prod_16i,                       test_params))
        (VOLK_INIT_TEST(volk_32i_x2_or_32i,                             test_params))
        (VOLK_INIT_TEST(volk_32i_x2_and_32i,                            test_params))
        (VOLK_INIT_TEST(volk_32f_s32f_convert_16i,                      test_params))
        (VOLK_INIT_TEST(volk_32f_s32f_convert_8i,     volk_test_params_t(1, test_params.scalar(), test_params.vlen(), test_params.iter(), test_params.benchmark_mode(), test_params.kernel_regex())))
        (VOLK_INIT_TEST(volk_32i_s32f_convert_32f,                      test_params))
        (VOLK_INIT_PUPP(volk_16u_byteswappuppet_16u, volk_16u_byteswap, test_params))
        (VOLK_INIT_PUPP(volk_32u_byteswappuppet_32u, volk_32u_byteswap, test_params))
        (VOLK_INIT_PUPP(volk_64u_byteswappuppet_64u, volk_64u_byteswap, test_params))
        (VOLK_INIT_TEST(volk_16ic_x2_multiply_16ic,                     test_params))
        (VOLK_INIT_TEST(volk_16ic_x2_dot_prod_16ic,                     test_params))
        (VOLK_INIT_TEST(volk_32f_accumulator_s32f,                      test_params_inacc))
        (VOLK_INIT_TEST(volk_32fc_32f_multiply_32fc,                    test_params))
        (VOLK_INIT_TEST(volk_32fc_magnitude_32f,                        test_params_inacc_tenth))
        (VOLK_INIT_TEST(volk_32fc_magnitude_squared_32f,                test_params))
        (VOLK_INIT_TEST(volk_32fc_x2_multiply_32fc,                     test_params))
        (VOLK_INIT_TEST(volk_32fc_x2_multiply_conjugate_32fc,           test_params))
        (VOLK_INIT_TEST(volk_32fc_x2_divide_32fc,                       test_params))
        (VOLK_INIT_TEST(volk_32fc_conjugate_32fc,                       test_params))
        (VOLK_INIT_TEST(volk_32f_convert_64f,                           test_params))
        (VOLK_INIT_TEST(volk_32f_x2_multiply_32f,                       test_params))
        (VOLK_INIT_TEST(volk_32f_s32f_multiply_32f,                     test_params))
        (VOLK_INIT_TEST(volk_32f_binary_slicer_32i,                     test_params))
        (VOLK_INIT_TEST(volk_32f_binary_slicer_8i,                      test_params))
        (VOLK_INIT_TEST(volk_32f_s32f_convert_32i,    volk_test_params_t(1, test_params.scalar(), test_params.vlen(), test_params.iter(), test_params.benchmark_mode(), test_params.kernel_regex())))
        (VOLK_INIT_TEST(volk_32i_x2_and_32i,                            test_params))
        (VOLK_INIT_TEST(volk_32i_x2_or_32i,                             test_params))
        (VOLK_INIT_TEST(volk_8ic_s32f_deinterleave_32f_x2,              test_params))
        (VOLK_INIT_TEST(volk_32fc_s32fc_multiply_32fc,                  test_params))
        (VOLK_INIT_PUPP(volk_32fc_s32fc_rotatorpuppet_32fc, volk_32fc_s32fc_x2_rotator_32fc, test_params))

        // These use simdmath library, which isn't supported on my machine so AVX2 can't be tested
        (VOLK_INIT_TEST(volk_32fc_s32f_power_32fc,                      test_params))
        (VOLK_INIT_TEST(volk_32f_s32f_power_32f,                        test_params))
        (VOLK_INIT_TEST(volk_32fc_s32f_power_spectrum_32f,              test_params))
        (VOLK_INIT_TEST(volk_32fc_s32f_atan2_32f,                       test_params))

        // These need AVX2 intrinsics added
        (VOLK_INIT_PUPP(volk_64u_popcntpuppet_64u, volk_64u_popcnt,     test_params))
        (VOLK_INIT_PUPP(volk_32u_popcntpuppet_32u, volk_32u_popcnt_32u,  test_params))
        (VOLK_INIT_PUPP(volk_8u_conv_k7_r2puppet_8u, volk_8u_x4_conv_k7_r2_8u, volk_test_params_t(0, test_params.scalar(), test_params.vlen(), test_params.iter()/10, test_params.benchmark_mode(), test_params.kernel_regex())))
        (VOLK_INIT_PUPP(volk_32f_x2_fm_detectpuppet_32f, volk_32f_s32f_32f_fm_detect_32f, test_params))
        (VOLK_INIT_TEST(volk_32f_index_max_16u,                         test_params))
        (VOLK_INIT_TEST(volk_32f_index_max_32u,                         test_params))
        (VOLK_INIT_TEST(volk_32f_log2_32f,           volk_test_params_t(3, test_params.scalar(), test_params.vlen(), test_params.iter(), test_params.benchmark_mode(), test_params.kernel_regex())))
        (VOLK_INIT_TEST(volk_32f_expfast_32f,        volk_test_params_t(1e-1, test_params.scalar(), test_params.vlen(), test_params.iter(), test_params.benchmark_mode(), test_params.kernel_regex())))
<<<<<<< HEAD
        (VOLK_INIT_TEST(volk_32fc_s32f_power_32fc,                      test_params))
        (VOLK_INIT_TEST(volk_32f_s32f_calc_spectral_noise_floor_32f,    test_params_inacc))
        (VOLK_INIT_TEST(volk_32fc_s32f_atan2_32f,                       test_params))
        (VOLK_INIT_TEST(volk_32fc_index_max_16u,      volk_test_params_t(3, test_params.scalar(), test_params.vlen(), test_params.iter(), test_params.benchmark_mode(), test_params.kernel_regex())))
        (VOLK_INIT_TEST(volk_32fc_index_max_32u,      volk_test_params_t(3, test_params.scalar(), test_params.vlen(), test_params.iter(), test_params.benchmark_mode(), test_params.kernel_regex())))
        (VOLK_INIT_TEST(volk_32fc_s32f_power_spectrum_32f,              test_params))
        (VOLK_INIT_TEST(volk_32fc_x2_s32f_square_dist_scalar_mult_32f,  test_params))
        (VOLK_INIT_TEST(volk_32f_s32f_power_32f,                        test_params))
=======
        (VOLK_INIT_TEST(volk_32f_x2_pow_32f,         volk_test_params_t(1e-2, test_params.scalar(), test_params.vlen(), test_params.iter(), test_params.benchmark_mode(), test_params.kernel_regex())))
        (VOLK_INIT_TEST(volk_32fc_index_max_16u,      volk_test_params_t(3, test_params.scalar(), test_params.vlen(), test_params.iter(), test_params.benchmark_mode(), test_params.kernel_regex())))
        (VOLK_INIT_TEST(volk_32fc_index_max_32u,      volk_test_params_t(3, test_params.scalar(), test_params.vlen(), test_params.iter(), test_params.benchmark_mode(), test_params.kernel_regex())))
        (VOLK_INIT_TEST(volk_32fc_x2_square_dist_32f,                   test_params))
        (VOLK_INIT_TEST(volk_32f_x2_min_32f,                            test_params))
>>>>>>> 620ce3a6
        (VOLK_INIT_TEST(volk_32f_x3_sum_of_poly_32f,                    test_params_inacc))
        (VOLK_INIT_PUPP(volk_8u_x3_encodepolarpuppet_8u, volk_8u_x3_encodepolar_8u_x2, test_params))
        (VOLK_INIT_PUPP(volk_32f_8u_polarbutterflypuppet_32f, volk_32f_8u_polarbutterfly_32f, test_params))
        // no one uses these, so don't test them
        //VOLK_PROFILE(volk_16i_x5_add_quad_16i_x4, 1e-4, 2046, 10000, &results, benchmark_mode, kernel_regex);
        //VOLK_PROFILE(volk_16i_branch_4_state_8, 1e-4, 2046, 10000, &results, benchmark_mode, kernel_regex);
        //VOLK_PROFILE(volk_16i_max_star_16i, 0, 0, 204602, 10000, &results, benchmark_mode, kernel_regex);
        //VOLK_PROFILE(volk_16i_max_star_horizontal_16i, 0, 0, 204602, 10000, &results, benchmark_mode, kernel_regex);
        //VOLK_PROFILE(volk_16i_permute_and_scalar_add, 1e-4, 0, 2046, 10000, &results, benchmark_mode, kernel_regex);
        //VOLK_PROFILE(volk_16i_x4_quad_max_star_16i, 1e-4, 0, 2046, 10000, &results, benchmark_mode, kernel_regex);
        // we need a puppet for this one
        //(VOLK_INIT_TEST(volk_32fc_s32f_x2_power_spectral_density_32f,   test_params))

        ;


    return test_cases;
}<|MERGE_RESOLUTION|>--- conflicted
+++ resolved
@@ -30,14 +30,11 @@
             test_params.vlen(), test_params.iter(), test_params.benchmark_mode(), test_params.kernel_regex());
 
     std::vector<volk_test_case_t> test_cases = boost::assign::list_of
-<<<<<<< HEAD
         (VOLK_INIT_TEST(volk_32f_x2_pow_32f,         volk_test_params_t(1e-2, test_params.scalar(), test_params.vlen(), test_params.iter(), test_params.benchmark_mode(), test_params.kernel_regex())))
         (VOLK_INIT_TEST(volk_32fc_x2_square_dist_32f,                   test_params))
         (VOLK_INIT_TEST(volk_32f_x2_min_32f,                            test_params))
-=======
         (VOLK_INIT_TEST(volk_32fc_x2_s32f_square_dist_scalar_mult_32f,  test_params))
         (VOLK_INIT_TEST(volk_32f_s32f_calc_spectral_noise_floor_32f,    test_params_inacc))
->>>>>>> 620ce3a6
         (VOLK_INIT_TEST(volk_32f_x2_s32f_interleave_16ic, volk_test_params_t(1, test_params.scalar(), test_params.vlen(), test_params.iter(), test_params.benchmark_mode(), test_params.kernel_regex())))
         (VOLK_INIT_TEST(volk_32f_x2_interleave_32fc,                    test_params))
         (VOLK_INIT_TEST(volk_32fc_x2_dot_prod_32fc,                     test_params_inacc))
@@ -139,22 +136,8 @@
         (VOLK_INIT_TEST(volk_32f_index_max_32u,                         test_params))
         (VOLK_INIT_TEST(volk_32f_log2_32f,           volk_test_params_t(3, test_params.scalar(), test_params.vlen(), test_params.iter(), test_params.benchmark_mode(), test_params.kernel_regex())))
         (VOLK_INIT_TEST(volk_32f_expfast_32f,        volk_test_params_t(1e-1, test_params.scalar(), test_params.vlen(), test_params.iter(), test_params.benchmark_mode(), test_params.kernel_regex())))
-<<<<<<< HEAD
-        (VOLK_INIT_TEST(volk_32fc_s32f_power_32fc,                      test_params))
-        (VOLK_INIT_TEST(volk_32f_s32f_calc_spectral_noise_floor_32f,    test_params_inacc))
-        (VOLK_INIT_TEST(volk_32fc_s32f_atan2_32f,                       test_params))
         (VOLK_INIT_TEST(volk_32fc_index_max_16u,      volk_test_params_t(3, test_params.scalar(), test_params.vlen(), test_params.iter(), test_params.benchmark_mode(), test_params.kernel_regex())))
         (VOLK_INIT_TEST(volk_32fc_index_max_32u,      volk_test_params_t(3, test_params.scalar(), test_params.vlen(), test_params.iter(), test_params.benchmark_mode(), test_params.kernel_regex())))
-        (VOLK_INIT_TEST(volk_32fc_s32f_power_spectrum_32f,              test_params))
-        (VOLK_INIT_TEST(volk_32fc_x2_s32f_square_dist_scalar_mult_32f,  test_params))
-        (VOLK_INIT_TEST(volk_32f_s32f_power_32f,                        test_params))
-=======
-        (VOLK_INIT_TEST(volk_32f_x2_pow_32f,         volk_test_params_t(1e-2, test_params.scalar(), test_params.vlen(), test_params.iter(), test_params.benchmark_mode(), test_params.kernel_regex())))
-        (VOLK_INIT_TEST(volk_32fc_index_max_16u,      volk_test_params_t(3, test_params.scalar(), test_params.vlen(), test_params.iter(), test_params.benchmark_mode(), test_params.kernel_regex())))
-        (VOLK_INIT_TEST(volk_32fc_index_max_32u,      volk_test_params_t(3, test_params.scalar(), test_params.vlen(), test_params.iter(), test_params.benchmark_mode(), test_params.kernel_regex())))
-        (VOLK_INIT_TEST(volk_32fc_x2_square_dist_32f,                   test_params))
-        (VOLK_INIT_TEST(volk_32f_x2_min_32f,                            test_params))
->>>>>>> 620ce3a6
         (VOLK_INIT_TEST(volk_32f_x3_sum_of_poly_32f,                    test_params_inacc))
         (VOLK_INIT_PUPP(volk_8u_x3_encodepolarpuppet_8u, volk_8u_x3_encodepolar_8u_x2, test_params))
         (VOLK_INIT_PUPP(volk_32f_8u_polarbutterflypuppet_32f, volk_32f_8u_polarbutterfly_32f, test_params))
