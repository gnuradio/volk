/* -*- c++ -*- */
/*
 * Copyright 2014 - 2021 Free Software Foundation, Inc.
 * Copyright 2023 Magnus Lundmark <magnuslundmark@gmail.com>
 *
 * This file is part of VOLK
 *
 * SPDX-License-Identifier: LGPL-3.0-or-later
 */

#include "qa_utils.h"

#include <volk/volk.h>
#include <vector>

// macros for initializing volk_test_case_t. Maccros are needed to generate
// function names of the pattern kernel_name_*

// for puppets we need to get all the func_variants for the puppet and just
// keep track of the actual function name to write to results
#define VOLK_INIT_PUPP(func, puppet_master_func, test_params) \
    volk_test_case_t(func##_get_func_desc(),                  \
                     (void (*)())func##_manual,               \
                     std::string(#func),                      \
                     std::string(#puppet_master_func),        \
                     test_params)

#define VOLK_INIT_TEST(func, test_params)       \
    volk_test_case_t(func##_get_func_desc(),    \
                     (void (*)())func##_manual, \
                     std::string(#func),        \
                     test_params)

#define QA(test) test_cases.push_back(test);
std::vector<volk_test_case_t> init_test_list(volk_test_params_t test_params)
{

    // Some kernels need a lower tolerance
    volk_test_params_t test_params_inacc = test_params.make_tol(1e-2);
    volk_test_params_t test_params_inacc_tenth = test_params.make_tol(1e-1);

    volk_test_params_t test_params_power(test_params);
    test_params_power.set_scalar(2.5);

    volk_test_params_t test_params_clamp(test_params);
    test_params_clamp.set_scalar(-.5f);

    volk_test_params_t test_params_rotator(test_params);
    test_params_rotator.set_scalar(std::polar(1.0f, 0.1f));
    test_params_rotator.set_tol(1e-3);

    std::vector<volk_test_case_t> test_cases;
    QA(VOLK_INIT_PUPP(volk_64u_popcntpuppet_64u, volk_64u_popcnt, test_params))
    QA(VOLK_INIT_PUPP(volk_16u_byteswappuppet_16u, volk_16u_byteswap, test_params))
    QA(VOLK_INIT_PUPP(volk_32u_byteswappuppet_32u, volk_32u_byteswap, test_params))
    QA(VOLK_INIT_PUPP(volk_32u_popcntpuppet_32u, volk_32u_popcnt_32u, test_params))
    QA(VOLK_INIT_PUPP(volk_64u_byteswappuppet_64u, volk_64u_byteswap, test_params))
    QA(VOLK_INIT_PUPP(volk_32fc_s32fc_rotatorpuppet_32fc,
                      volk_32fc_s32fc_x2_rotator_32fc,
                      test_params_rotator))
    QA(VOLK_INIT_PUPP(
        volk_8u_conv_k7_r2puppet_8u, volk_8u_x4_conv_k7_r2_8u, test_params.make_tol(0)))
    QA(VOLK_INIT_PUPP(
        volk_32f_x2_fm_detectpuppet_32f, volk_32f_s32f_32f_fm_detect_32f, test_params))
    QA(VOLK_INIT_TEST(volk_16ic_s32f_deinterleave_real_32f, test_params))
    QA(VOLK_INIT_TEST(volk_16ic_deinterleave_real_8i, test_params))
    QA(VOLK_INIT_TEST(volk_16ic_deinterleave_16i_x2, test_params))
    QA(VOLK_INIT_TEST(volk_16ic_s32f_deinterleave_32f_x2, test_params))
    QA(VOLK_INIT_TEST(volk_16ic_deinterleave_real_16i, test_params))
    QA(VOLK_INIT_TEST(volk_16ic_magnitude_16i, test_params))
    QA(VOLK_INIT_TEST(volk_16ic_s32f_magnitude_32f, test_params))
    QA(VOLK_INIT_TEST(volk_16ic_convert_32fc, test_params))
    QA(VOLK_INIT_TEST(volk_16ic_x2_multiply_16ic, test_params))
    QA(VOLK_INIT_TEST(volk_16ic_x2_dot_prod_16ic, test_params))
    QA(VOLK_INIT_TEST(volk_16i_s32f_convert_32f, test_params))
    QA(VOLK_INIT_TEST(volk_16i_convert_8i, test_params))
    QA(VOLK_INIT_TEST(volk_16i_32fc_dot_prod_32fc, test_params.make_absolute(1e-1)))
    QA(VOLK_INIT_TEST(volk_32f_accumulator_s32f, test_params_inacc))
    QA(VOLK_INIT_TEST(volk_32f_x2_add_32f, test_params))
    QA(VOLK_INIT_TEST(volk_32f_index_max_16u, test_params))
    QA(VOLK_INIT_TEST(volk_32f_index_max_32u, test_params))
    QA(VOLK_INIT_TEST(volk_32f_index_min_16u, test_params))
    QA(VOLK_INIT_TEST(volk_32f_index_min_32u, test_params))
    QA(VOLK_INIT_TEST(volk_32fc_32f_multiply_32fc, test_params))
    QA(VOLK_INIT_TEST(volk_32fc_32f_add_32fc, test_params))
    QA(VOLK_INIT_TEST(volk_32f_log2_32f, test_params.make_absolute(1.5e-5)))
    QA(VOLK_INIT_TEST(volk_32f_expfast_32f, test_params_inacc_tenth))
    QA(VOLK_INIT_TEST(volk_32f_x2_pow_32f, test_params_inacc))
    QA(VOLK_INIT_TEST(volk_32f_sin_32f, test_params_inacc))
    QA(VOLK_INIT_TEST(volk_32f_cos_32f, test_params_inacc))
    QA(VOLK_INIT_TEST(volk_32f_tan_32f, test_params_inacc))
    QA(VOLK_INIT_TEST(volk_32f_atan_32f, test_params))
    QA(VOLK_INIT_TEST(volk_32f_asin_32f, test_params_inacc))
    QA(VOLK_INIT_TEST(volk_32f_acos_32f, test_params_inacc))
    QA(VOLK_INIT_TEST(volk_32fc_s32f_power_32fc, test_params_power))
    QA(VOLK_INIT_TEST(volk_32f_s32f_calc_spectral_noise_floor_32f, test_params_inacc))
    QA(VOLK_INIT_TEST(volk_32fc_s32f_atan2_32f, test_params))
    QA(VOLK_INIT_TEST(volk_32fc_x2_conjugate_dot_prod_32fc, test_params_inacc_tenth))
    QA(VOLK_INIT_TEST(volk_32fc_deinterleave_32f_x2, test_params))
    QA(VOLK_INIT_TEST(volk_32fc_accumulator_s32fc, test_params.make_tol(1e-3)))
    QA(VOLK_INIT_TEST(volk_32fc_deinterleave_64f_x2, test_params))
    QA(VOLK_INIT_TEST(volk_32fc_s32f_deinterleave_real_16i, test_params))
    QA(VOLK_INIT_TEST(volk_32fc_deinterleave_imag_32f, test_params))
    QA(VOLK_INIT_TEST(volk_32fc_deinterleave_real_32f, test_params))
    QA(VOLK_INIT_TEST(volk_32fc_deinterleave_real_64f, test_params))
    QA(VOLK_INIT_TEST(volk_32fc_x2_dot_prod_32fc, test_params_inacc))
    QA(VOLK_INIT_TEST(volk_32fc_32f_dot_prod_32fc, test_params.make_absolute(1e-2)))
    QA(VOLK_INIT_TEST(volk_32fc_index_max_16u, test_params))
    QA(VOLK_INIT_TEST(volk_32fc_index_max_32u, test_params))
    QA(VOLK_INIT_TEST(volk_32fc_index_min_16u, test_params))
    QA(VOLK_INIT_TEST(volk_32fc_index_min_32u, test_params))
    QA(VOLK_INIT_TEST(volk_32fc_s32f_magnitude_16i, test_params))
    QA(VOLK_INIT_TEST(volk_32fc_magnitude_32f, test_params_inacc_tenth))
    QA(VOLK_INIT_TEST(volk_32fc_magnitude_squared_32f, test_params))
    QA(VOLK_INIT_TEST(volk_32fc_x2_add_32fc, test_params))
    QA(VOLK_INIT_TEST(volk_32fc_x2_multiply_32fc, test_params))
    QA(VOLK_INIT_TEST(volk_32fc_x2_multiply_conjugate_32fc, test_params))
    QA(VOLK_INIT_TEST(volk_32fc_x2_divide_32fc, test_params))
    QA(VOLK_INIT_TEST(volk_32fc_conjugate_32fc, test_params))
    QA(VOLK_INIT_TEST(volk_32f_s32f_convert_16i, test_params))
    QA(VOLK_INIT_TEST(volk_32f_s32f_convert_32i, test_params))
    QA(VOLK_INIT_TEST(volk_32f_convert_64f, test_params))
    QA(VOLK_INIT_TEST(volk_32f_s32f_convert_8i, test_params))
    QA(VOLK_INIT_TEST(volk_32fc_convert_16ic, test_params))
    QA(VOLK_INIT_TEST(volk_32fc_s32f_power_spectrum_32f, test_params))
    QA(VOLK_INIT_TEST(volk_32fc_x2_square_dist_32f, test_params))
    QA(VOLK_INIT_TEST(volk_32fc_x2_s32f_square_dist_scalar_mult_32f, test_params))
    QA(VOLK_INIT_TEST(volk_32f_x2_divide_32f, test_params))
    QA(VOLK_INIT_TEST(volk_32f_x2_dot_prod_32f, test_params_inacc))
    QA(VOLK_INIT_TEST(volk_32f_x2_s32f_interleave_16ic, test_params))
    QA(VOLK_INIT_TEST(volk_32f_x2_interleave_32fc, test_params))
    QA(VOLK_INIT_TEST(volk_32f_x2_max_32f, test_params))
    QA(VOLK_INIT_TEST(volk_32f_x2_min_32f, test_params))
    QA(VOLK_INIT_TEST(volk_32f_x2_multiply_32f, test_params))
    QA(VOLK_INIT_TEST(volk_32f_64f_multiply_64f, test_params))
    QA(VOLK_INIT_TEST(volk_32f_64f_add_64f, test_params))
    QA(VOLK_INIT_TEST(volk_32f_s32f_normalize, test_params))
    QA(VOLK_INIT_TEST(volk_32f_s32f_power_32f, test_params))
    QA(VOLK_INIT_TEST(volk_32f_sqrt_32f, test_params_inacc))
    QA(VOLK_INIT_TEST(volk_32f_s32f_stddev_32f, test_params_inacc))
    QA(VOLK_INIT_TEST(volk_32f_stddev_and_mean_32f_x2, test_params.make_absolute(1e-5)))
    QA(VOLK_INIT_TEST(volk_32f_x2_subtract_32f, test_params))
    QA(VOLK_INIT_TEST(volk_32f_x3_sum_of_poly_32f, test_params.make_absolute(1e+3)))
    QA(VOLK_INIT_TEST(volk_32i_x2_and_32i, test_params))
    QA(VOLK_INIT_TEST(volk_32i_s32f_convert_32f, test_params))
    QA(VOLK_INIT_TEST(volk_32i_x2_or_32i, test_params))
    QA(VOLK_INIT_TEST(volk_32f_x2_dot_prod_16i, test_params))
    QA(VOLK_INIT_TEST(volk_64f_convert_32f, test_params))
    QA(VOLK_INIT_TEST(volk_64f_x2_max_64f, test_params))
    QA(VOLK_INIT_TEST(volk_64f_x2_min_64f, test_params))
    QA(VOLK_INIT_TEST(volk_64f_x2_multiply_64f, test_params))
    QA(VOLK_INIT_TEST(volk_64f_x2_add_64f, test_params))
    QA(VOLK_INIT_TEST(volk_8ic_deinterleave_16i_x2, test_params))
    QA(VOLK_INIT_TEST(volk_8ic_s32f_deinterleave_32f_x2, test_params))
    QA(VOLK_INIT_TEST(volk_8ic_deinterleave_real_16i, test_params))
    QA(VOLK_INIT_TEST(volk_8ic_s32f_deinterleave_real_32f, test_params))
    QA(VOLK_INIT_TEST(volk_8ic_deinterleave_real_8i, test_params))
    QA(VOLK_INIT_TEST(volk_8ic_x2_multiply_conjugate_16ic, test_params))
    QA(VOLK_INIT_TEST(volk_8ic_x2_s32f_multiply_conjugate_32fc, test_params))
    QA(VOLK_INIT_TEST(volk_8i_convert_16i, test_params))
    QA(VOLK_INIT_TEST(volk_8i_s32f_convert_32f, test_params))
    QA(VOLK_INIT_TEST(volk_32fc_s32fc_multiply_32fc, test_params))
    QA(VOLK_INIT_TEST(volk_32f_s32f_multiply_32f, test_params))
    QA(VOLK_INIT_TEST(volk_32f_s32f_add_32f, test_params))
    QA(VOLK_INIT_TEST(volk_32f_binary_slicer_32i, test_params))
    QA(VOLK_INIT_TEST(volk_32f_binary_slicer_8i, test_params))
    QA(VOLK_INIT_TEST(volk_32u_reverse_32u, test_params))
    QA(VOLK_INIT_TEST(volk_32f_tanh_32f, test_params_inacc))
    QA(VOLK_INIT_TEST(volk_32fc_x2_s32fc_multiply_conjugate_add_32fc, test_params))
    QA(VOLK_INIT_TEST(volk_32f_exp_32f, test_params))
    QA(VOLK_INIT_PUPP(
        volk_32f_s32f_mod_rangepuppet_32f, volk_32f_s32f_s32f_mod_range_32f, test_params))
    QA(VOLK_INIT_PUPP(
        volk_8u_x3_encodepolarpuppet_8u, volk_8u_x3_encodepolar_8u_x2, test_params))
    QA(VOLK_INIT_PUPP(volk_32f_8u_polarbutterflypuppet_32f,
                      volk_32f_8u_polarbutterfly_32f,
                      test_params))
    QA(VOLK_INIT_PUPP(volk_32fc_s32f_power_spectral_densitypuppet_32f,
                      volk_32fc_s32f_x2_power_spectral_density_32f,
                      test_params))
<<<<<<< HEAD
    QA(VOLK_INIT_PUPP(
        volk_32f_s32f_clamppuppet_32f, volk_32f_s32f_x2_clamp_32f, test_params_clamp))
    QA(VOLK_INIT_PUPP(
        volk_32f_s32f_convertpuppet_8u, volk_32f_s32f_x2_convert_8u, test_params))
=======
    QA(VOLK_INIT_PUPP(volk_32f_s32f_convertpuppet_8u,
                      volk_32f_s32f_x2_convert_8u,
                      test_params.make_tol(1)))
>>>>>>> d5b317c1
    // no one uses these, so don't test them
    // VOLK_PROFILE(volk_16i_x5_add_quad_16i_x4, 1e-4, 2046, 10000, &results,
    // benchmark_mode, kernel_regex); VOLK_PROFILE(volk_16i_branch_4_state_8, 1e-4, 2046,
    // 10000, &results, benchmark_mode, kernel_regex); VOLK_PROFILE(volk_16i_max_star_16i,
    // 0, 0, 204602, 10000, &results, benchmark_mode, kernel_regex);
    // VOLK_PROFILE(volk_16i_max_star_horizontal_16i, 0, 0, 204602, 10000, &results,
    // benchmark_mode, kernel_regex); VOLK_PROFILE(volk_16i_permute_and_scalar_add, 1e-4,
    // 0, 2046, 10000, &results, benchmark_mode, kernel_regex);
    // VOLK_PROFILE(volk_16i_x4_quad_max_star_16i, 1e-4, 0, 2046, 10000, &results,
    // benchmark_mode, kernel_regex);

    return test_cases;
}<|MERGE_RESOLUTION|>--- conflicted
+++ resolved
@@ -178,16 +178,11 @@
     QA(VOLK_INIT_PUPP(volk_32fc_s32f_power_spectral_densitypuppet_32f,
                       volk_32fc_s32f_x2_power_spectral_density_32f,
                       test_params))
-<<<<<<< HEAD
     QA(VOLK_INIT_PUPP(
         volk_32f_s32f_clamppuppet_32f, volk_32f_s32f_x2_clamp_32f, test_params_clamp))
-    QA(VOLK_INIT_PUPP(
-        volk_32f_s32f_convertpuppet_8u, volk_32f_s32f_x2_convert_8u, test_params))
-=======
     QA(VOLK_INIT_PUPP(volk_32f_s32f_convertpuppet_8u,
                       volk_32f_s32f_x2_convert_8u,
                       test_params.make_tol(1)))
->>>>>>> d5b317c1
     // no one uses these, so don't test them
     // VOLK_PROFILE(volk_16i_x5_add_quad_16i_x4, 1e-4, 2046, 10000, &results,
     // benchmark_mode, kernel_regex); VOLK_PROFILE(volk_16i_branch_4_state_8, 1e-4, 2046,
