#include "qa_utils.h"

#include <volk/volk.h>

#include <boost/assign/list_of.hpp>
#include <vector>

// macros for initializing volk_test_case_t. Maccros are needed to generate
// function names of the pattern kernel_name_*

// for puppets we need to get all the func_variants for the puppet and just
// keep track of the actual function name to write to results
#define VOLK_INIT_PUPP(func, puppet_master_func, test_params)\
    volk_test_case_t(func##_get_func_desc(), (void(*)())func##_manual, std::string(#func),\
    std::string(#puppet_master_func), test_params)

#define VOLK_INIT_TEST(func, test_params)\
    volk_test_case_t(func##_get_func_desc(), (void(*)())func##_manual, std::string(#func),\
    test_params)

std::vector<volk_test_case_t> init_test_list(volk_test_params_t test_params)
{

    // Some kernels need a lower tolerance
    volk_test_params_t test_params_inacc = volk_test_params_t(1e-2, test_params.scalar(),
            test_params.vlen(), test_params.iter(), test_params.benchmark_mode(), test_params.kernel_regex());
    volk_test_params_t test_params_inacc_tenth = volk_test_params_t(1e-1, test_params.scalar(),
            test_params.vlen(), test_params.iter(), test_params.benchmark_mode(), test_params.kernel_regex());
    volk_test_params_t test_params_int1 = volk_test_params_t(1, test_params.scalar(),
            test_params.vlen(), test_params.iter(), test_params.benchmark_mode(), test_params.kernel_regex());

    std::vector<volk_test_case_t> test_cases = boost::assign::list_of
<<<<<<< HEAD
        (VOLK_INIT_TEST(volk_32f_x2_s32f_interleave_16ic, volk_test_params_t(1, test_params.scalar(), test_params.vlen(), test_params.iter(), test_params.benchmark_mode(), test_params.kernel_regex())))
        (VOLK_INIT_TEST(volk_32f_x2_interleave_32fc,                    test_params))
=======
        (VOLK_INIT_TEST(volk_32fc_x2_dot_prod_32fc,                     test_params_inacc))
        (VOLK_INIT_TEST(volk_32f_x2_dot_prod_32f,                       test_params_inacc))
        (VOLK_INIT_TEST(volk_32fc_x2_conjugate_dot_prod_32fc,           test_params_inacc))
>>>>>>> 70440ef9
        (VOLK_INIT_TEST(volk_32fc_s32f_magnitude_16i,                   test_params_int1))
        (VOLK_INIT_TEST(volk_16ic_magnitude_16i,                        test_params_int1))
        (VOLK_INIT_TEST(volk_16ic_s32f_magnitude_32f,                   test_params))
        (VOLK_INIT_TEST(volk_8i_s32f_convert_32f,                       test_params))
        (VOLK_INIT_TEST(volk_32fc_convert_16ic,                         test_params))
        (VOLK_INIT_TEST(volk_16ic_convert_32fc,                         test_params))
        (VOLK_INIT_TEST(volk_16i_s32f_convert_32f,                      test_params))
        (VOLK_INIT_TEST(volk_32fc_deinterleave_32f_x2,                  test_params))
        (VOLK_INIT_TEST(volk_32fc_deinterleave_64f_x2,                  test_params))
        (VOLK_INIT_TEST(volk_32fc_deinterleave_imag_32f,                test_params))
        (VOLK_INIT_TEST(volk_8ic_deinterleave_16i_x2,                   test_params))
        (VOLK_INIT_TEST(volk_8ic_deinterleave_real_16i,                 test_params))
        (VOLK_INIT_TEST(volk_8ic_deinterleave_real_8i,                  test_params))
        (VOLK_INIT_TEST(volk_16ic_s32f_deinterleave_real_32f,           test_params))
        (VOLK_INIT_TEST(volk_16ic_s32f_deinterleave_32f_x2,             test_params))
        (VOLK_INIT_TEST(volk_16ic_deinterleave_real_8i,                 test_params))
        (VOLK_INIT_TEST(volk_16ic_deinterleave_real_16i,                test_params))
        (VOLK_INIT_TEST(volk_32fc_deinterleave_real_64f,                test_params))
        (VOLK_INIT_TEST(volk_32fc_s32f_deinterleave_real_16i,           test_params))
        (VOLK_INIT_TEST(volk_8ic_s32f_deinterleave_real_32f,            test_params))
        (VOLK_INIT_TEST(volk_32f_s32f_stddev_32f,                       test_params_inacc))
        (VOLK_INIT_TEST(volk_32f_stddev_and_mean_32f_x2,                test_params_inacc))
        (VOLK_INIT_TEST(volk_8ic_x2_multiply_conjugate_16ic,            test_params))
        (VOLK_INIT_TEST(volk_8ic_x2_s32f_multiply_conjugate_32fc,       test_params))
        (VOLK_INIT_TEST(volk_8i_convert_16i,                            test_params))
        (VOLK_INIT_TEST(volk_32f_sqrt_32f,                              test_params_inacc))
        (VOLK_INIT_TEST(volk_32f_s32f_normalize,                        test_params))
        (VOLK_INIT_TEST(volk_32f_x2_max_32f,                            test_params))
        (VOLK_INIT_TEST(volk_32i_s32f_convert_32f,                      test_params))
        (VOLK_INIT_TEST(volk_16i_convert_8i,                            test_params))
        (VOLK_INIT_TEST(volk_32f_s32f_convert_16i,                      test_params))
        (VOLK_INIT_TEST(volk_64f_convert_32f,                           test_params))
        (VOLK_INIT_TEST(volk_64f_x2_max_64f,                            test_params))
        (VOLK_INIT_TEST(volk_64f_x2_min_64f,                            test_params))
        (VOLK_INIT_TEST(volk_32f_sin_32f,                               test_params_inacc))
        (VOLK_INIT_TEST(volk_32f_cos_32f,                               test_params_inacc))
        (VOLK_INIT_TEST(volk_32f_tan_32f,                               test_params_inacc))
        (VOLK_INIT_TEST(volk_32f_atan_32f,                              test_params_inacc))
        (VOLK_INIT_TEST(volk_32f_asin_32f,                              test_params_inacc))
        (VOLK_INIT_TEST(volk_32f_acos_32f,                              test_params_inacc))
        (VOLK_INIT_TEST(volk_32f_tanh_32f,                              test_params_inacc))
        (VOLK_INIT_TEST(volk_32f_x2_add_32f,                            test_params))
        (VOLK_INIT_TEST(volk_32f_x2_divide_32f,                         test_params))
        (VOLK_INIT_TEST(volk_32f_x2_subtract_32f,                       test_params))
        (VOLK_INIT_TEST(volk_16ic_deinterleave_16i_x2,                  test_params))
        (VOLK_INIT_TEST(volk_32fc_deinterleave_real_32f,                test_params))
        (VOLK_INIT_TEST(volk_8ic_x2_multiply_conjugate_16ic,            test_params))
        (VOLK_INIT_TEST(volk_8ic_x2_s32f_multiply_conjugate_32fc,       test_params))
        (VOLK_INIT_TEST(volk_16i_32fc_dot_prod_32fc,                    test_params_inacc))
        (VOLK_INIT_TEST(volk_32fc_32f_dot_prod_32fc,                    test_params_inacc))
        (VOLK_INIT_TEST(volk_32f_x2_dot_prod_16i,                       test_params))
        (VOLK_INIT_TEST(volk_32i_x2_or_32i,                             test_params))
        (VOLK_INIT_TEST(volk_32i_x2_and_32i,                            test_params))
        (VOLK_INIT_TEST(volk_32f_s32f_convert_16i,                      test_params))
        (VOLK_INIT_TEST(volk_32f_s32f_convert_8i,     volk_test_params_t(1, test_params.scalar(), test_params.vlen(), test_params.iter(), test_params.benchmark_mode(), test_params.kernel_regex())))
        (VOLK_INIT_TEST(volk_32i_s32f_convert_32f,                      test_params))
        (VOLK_INIT_PUPP(volk_16u_byteswappuppet_16u, volk_16u_byteswap, test_params))
        (VOLK_INIT_PUPP(volk_32u_byteswappuppet_32u, volk_32u_byteswap, test_params))
        (VOLK_INIT_PUPP(volk_64u_byteswappuppet_64u, volk_64u_byteswap, test_params))
        (VOLK_INIT_TEST(volk_16ic_x2_multiply_16ic,                     test_params))
        (VOLK_INIT_TEST(volk_16ic_x2_dot_prod_16ic,                     test_params))
        (VOLK_INIT_TEST(volk_32f_accumulator_s32f,                      test_params_inacc))
        (VOLK_INIT_TEST(volk_32fc_32f_multiply_32fc,                    test_params))
        (VOLK_INIT_TEST(volk_32fc_magnitude_32f,                        test_params_inacc_tenth))
        (VOLK_INIT_TEST(volk_32fc_magnitude_squared_32f,                test_params))
        (VOLK_INIT_TEST(volk_32fc_x2_multiply_32fc,                     test_params))
        (VOLK_INIT_TEST(volk_32fc_x2_multiply_conjugate_32fc,           test_params))
        (VOLK_INIT_TEST(volk_32fc_x2_divide_32fc,                       test_params))
        (VOLK_INIT_TEST(volk_32fc_conjugate_32fc,                       test_params))
        (VOLK_INIT_TEST(volk_32f_convert_64f,                           test_params))
        (VOLK_INIT_TEST(volk_32f_x2_multiply_32f,                       test_params))
        (VOLK_INIT_TEST(volk_32f_s32f_multiply_32f,                     test_params))
        (VOLK_INIT_TEST(volk_32f_binary_slicer_32i,                     test_params))
        (VOLK_INIT_TEST(volk_32f_binary_slicer_8i,                      test_params))
        (VOLK_INIT_TEST(volk_32f_s32f_convert_32i,    volk_test_params_t(1, test_params.scalar(), test_params.vlen(), test_params.iter(), test_params.benchmark_mode(), test_params.kernel_regex())))
        (VOLK_INIT_TEST(volk_32i_x2_and_32i,                            test_params))
        (VOLK_INIT_TEST(volk_32i_x2_or_32i,                             test_params))
        (VOLK_INIT_TEST(volk_8ic_s32f_deinterleave_32f_x2,              test_params))
        (VOLK_INIT_TEST(volk_32fc_s32fc_multiply_32fc,                  test_params))
        (VOLK_INIT_PUPP(volk_32fc_s32fc_rotatorpuppet_32fc, volk_32fc_s32fc_x2_rotator_32fc, test_params))

        (VOLK_INIT_PUPP(volk_64u_popcntpuppet_64u, volk_64u_popcnt,     test_params))
        (VOLK_INIT_PUPP(volk_32u_popcntpuppet_32u, volk_32u_popcnt_32u,  test_params))
        (VOLK_INIT_PUPP(volk_8u_conv_k7_r2puppet_8u, volk_8u_x4_conv_k7_r2_8u, volk_test_params_t(0, test_params.scalar(), test_params.vlen(), test_params.iter()/10, test_params.benchmark_mode(), test_params.kernel_regex())))
        (VOLK_INIT_PUPP(volk_32f_x2_fm_detectpuppet_32f, volk_32f_s32f_32f_fm_detect_32f, test_params))
        (VOLK_INIT_TEST(volk_32f_index_max_16u,                         test_params))
        (VOLK_INIT_TEST(volk_32f_index_max_32u,                         test_params))
        (VOLK_INIT_TEST(volk_32f_log2_32f,           volk_test_params_t(3, test_params.scalar(), test_params.vlen(), test_params.iter(), test_params.benchmark_mode(), test_params.kernel_regex())))
        (VOLK_INIT_TEST(volk_32f_expfast_32f,        volk_test_params_t(1e-1, test_params.scalar(), test_params.vlen(), test_params.iter(), test_params.benchmark_mode(), test_params.kernel_regex())))
        (VOLK_INIT_TEST(volk_32f_x2_pow_32f,         volk_test_params_t(1e-2, test_params.scalar(), test_params.vlen(), test_params.iter(), test_params.benchmark_mode(), test_params.kernel_regex())))
        (VOLK_INIT_TEST(volk_32fc_s32f_power_32fc,                      test_params))
        (VOLK_INIT_TEST(volk_32f_s32f_calc_spectral_noise_floor_32f,    test_params_inacc))
        (VOLK_INIT_TEST(volk_32fc_s32f_atan2_32f,                       test_params))
        (VOLK_INIT_TEST(volk_32fc_index_max_16u,      volk_test_params_t(3, test_params.scalar(), test_params.vlen(), test_params.iter(), test_params.benchmark_mode(), test_params.kernel_regex())))
        (VOLK_INIT_TEST(volk_32fc_index_max_32u,      volk_test_params_t(3, test_params.scalar(), test_params.vlen(), test_params.iter(), test_params.benchmark_mode(), test_params.kernel_regex())))
        (VOLK_INIT_TEST(volk_32fc_s32f_power_spectrum_32f,              test_params))
        (VOLK_INIT_TEST(volk_32fc_x2_square_dist_32f,                   test_params))
        (VOLK_INIT_TEST(volk_32fc_x2_s32f_square_dist_scalar_mult_32f,  test_params))
<<<<<<< HEAD
        (VOLK_INIT_TEST(volk_32f_x2_dot_prod_32f,                       test_params_inacc))
=======
        (VOLK_INIT_TEST(volk_32f_x2_s32f_interleave_16ic, volk_test_params_t(1, test_params.scalar(), test_params.vlen(), test_params.iter(), test_params.benchmark_mode(), test_params.kernel_regex())))
        (VOLK_INIT_TEST(volk_32f_x2_interleave_32fc,                    test_params))
>>>>>>> 70440ef9
        (VOLK_INIT_TEST(volk_32f_x2_min_32f,                            test_params))
        (VOLK_INIT_TEST(volk_32f_s32f_power_32f,                        test_params))
        (VOLK_INIT_TEST(volk_32f_x3_sum_of_poly_32f,                    test_params_inacc))
        (VOLK_INIT_PUPP(volk_8u_x3_encodepolarpuppet_8u, volk_8u_x3_encodepolar_8u_x2, test_params))
        (VOLK_INIT_PUPP(volk_32f_8u_polarbutterflypuppet_32f, volk_32f_8u_polarbutterfly_32f, test_params))
        // no one uses these, so don't test them
        //VOLK_PROFILE(volk_16i_x5_add_quad_16i_x4, 1e-4, 2046, 10000, &results, benchmark_mode, kernel_regex);
        //VOLK_PROFILE(volk_16i_branch_4_state_8, 1e-4, 2046, 10000, &results, benchmark_mode, kernel_regex);
        //VOLK_PROFILE(volk_16i_max_star_16i, 0, 0, 204602, 10000, &results, benchmark_mode, kernel_regex);
        //VOLK_PROFILE(volk_16i_max_star_horizontal_16i, 0, 0, 204602, 10000, &results, benchmark_mode, kernel_regex);
        //VOLK_PROFILE(volk_16i_permute_and_scalar_add, 1e-4, 0, 2046, 10000, &results, benchmark_mode, kernel_regex);
        //VOLK_PROFILE(volk_16i_x4_quad_max_star_16i, 1e-4, 0, 2046, 10000, &results, benchmark_mode, kernel_regex);
        // we need a puppet for this one
        //(VOLK_INIT_TEST(volk_32fc_s32f_x2_power_spectral_density_32f,   test_params))

        ;


    return test_cases;
}<|MERGE_RESOLUTION|>--- conflicted
+++ resolved
@@ -30,14 +30,11 @@
             test_params.vlen(), test_params.iter(), test_params.benchmark_mode(), test_params.kernel_regex());
 
     std::vector<volk_test_case_t> test_cases = boost::assign::list_of
-<<<<<<< HEAD
         (VOLK_INIT_TEST(volk_32f_x2_s32f_interleave_16ic, volk_test_params_t(1, test_params.scalar(), test_params.vlen(), test_params.iter(), test_params.benchmark_mode(), test_params.kernel_regex())))
         (VOLK_INIT_TEST(volk_32f_x2_interleave_32fc,                    test_params))
-=======
         (VOLK_INIT_TEST(volk_32fc_x2_dot_prod_32fc,                     test_params_inacc))
         (VOLK_INIT_TEST(volk_32f_x2_dot_prod_32f,                       test_params_inacc))
         (VOLK_INIT_TEST(volk_32fc_x2_conjugate_dot_prod_32fc,           test_params_inacc))
->>>>>>> 70440ef9
         (VOLK_INIT_TEST(volk_32fc_s32f_magnitude_16i,                   test_params_int1))
         (VOLK_INIT_TEST(volk_16ic_magnitude_16i,                        test_params_int1))
         (VOLK_INIT_TEST(volk_16ic_s32f_magnitude_32f,                   test_params))
@@ -136,12 +133,6 @@
         (VOLK_INIT_TEST(volk_32fc_s32f_power_spectrum_32f,              test_params))
         (VOLK_INIT_TEST(volk_32fc_x2_square_dist_32f,                   test_params))
         (VOLK_INIT_TEST(volk_32fc_x2_s32f_square_dist_scalar_mult_32f,  test_params))
-<<<<<<< HEAD
-        (VOLK_INIT_TEST(volk_32f_x2_dot_prod_32f,                       test_params_inacc))
-=======
-        (VOLK_INIT_TEST(volk_32f_x2_s32f_interleave_16ic, volk_test_params_t(1, test_params.scalar(), test_params.vlen(), test_params.iter(), test_params.benchmark_mode(), test_params.kernel_regex())))
-        (VOLK_INIT_TEST(volk_32f_x2_interleave_32fc,                    test_params))
->>>>>>> 70440ef9
         (VOLK_INIT_TEST(volk_32f_x2_min_32f,                            test_params))
         (VOLK_INIT_TEST(volk_32f_s32f_power_32f,                        test_params))
         (VOLK_INIT_TEST(volk_32f_x3_sum_of_poly_32f,                    test_params_inacc))
