--- conflicted
+++ resolved
@@ -68,18 +68,12 @@
 #include <inttypes.h>
 
 #ifdef LV_HAVE_SSE
-<<<<<<< HEAD
-#if defined(_MSC_VER)
-#include <intrin.h>
-#else 
-=======
 #ifdef _WIN32
 #include <intrin.h>
 #else
->>>>>>> b1b69e1a
 #include <x86intrin.h>
+#endif
 #endif 
-#endif
 #endif
 
 
