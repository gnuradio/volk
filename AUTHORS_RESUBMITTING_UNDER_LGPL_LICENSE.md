# List of authors resubmitting their contributions under LGPL-3.0-or-later

VOLK is migrating from GNU General Public License v3.0 or later (GPL-3.0-or-later)
to GNU Lesser General Public License v3.0 or later (LGPL-3.0-or-later).

This file is a list of the authors who agreed to resubmit their code
under the LGPL-3.0-or-later license to this repository.
In case the affected code is licensed differently than VOLK's current license (GPL-3.0-or-later),
this gives the VOLK project the right to use the current contributions under both LGPL-3.0-or-later and that other license.
Future contributions by these authors are, however,
licensed under LGPL-3.0-or-later, unless explicitly stated otherwise.


## How to add myself to the table of authors
There are several options. Choose the one you prefer.

1. Open a PR and add yourself to the table.
2. Add a Github comment that clearly states your wish to be added to the table.
3. Write an email to the maintainers that clearly states your wish to be added to the table.

### Information for option 2 and 3

If you go with option 2 or 3, the maintainers add your statement to the corresponding git commit message for documentation purposes.

Suggested wording

> I, {contributor name}, hereby resubmit all my contributions to the VOLK project and repository under the terms of the LGPLv3+. My GitHub handle is {github handle}, my email addresses used for contributions are: {email address}, ... .


## Table of authors

Together with the date of agreement, these authors are:

|       Date | Author (as used in commits) | GitHub handle   | Email address(es)                                                   |
|------------|-----------------------------|-----------------|---------------------------------------------------------------------|
| 2021-07-01 | Marcus Müller               | marcusmueller   | marcus@hostalia.de, mmueller@gnuradio.org, mueller@kit.edu          |
| 2021-08-01 | Johannes Demel              | jdemel          | ufcsy@student.kit.edu, demel@uni-bremen.de, demel@ant.uni-bremen.de |
| 2021-08-25 | Martin Braun                | mbr0wn          | martin@gnuradio.org, martin.braun@ettus.com                         |
| 2021-08-27 | Carles Fernandez            | carlesfernandez | carles.fernandez@cttc.es                                            |
| 2021-08-27 | Magnus Lundmark             | Ka-zam          | magnus@skysense.io                                                  |
| 2021-09-04 | Michael Dickens             | michaelld       | mlk@alum.mit.edu, michael.dickens@ettus.com                         |
| 2021-09-05 | Andrej Rode                 | noc0lour        | mail@andrejro.de                                                    |
| 2021-09-06 | rear1019                    | rear1019        | rear1019@posteo.de                                                  |
| 2021-09-08 | Federico 'Larroca' La Rocca | git-artes       | flarroca@fing.edu.uy                                                |
| 2021-09-08 | A. Maitland Bottoms         | maitbot         | bottoms@debian.org                                                  |
| 2021-09-08 | Paul Cercueil               | pcercuei        | paul.cercueil@analog.com                                            |
<<<<<<< HEAD
| 2021-09-08 | Jeison Cardoso              | jsonzilla, 0unit| cardoso.jeison@gmail.com                                            |
=======
| 2021-09-08 | Brennan Ashton              | btashton        | bashton@brennanashton.com                                           |
>>>>>>> 72aaceda
|            |                             |                 |                                                                     |<|MERGE_RESOLUTION|>--- conflicted
+++ resolved
@@ -44,9 +44,6 @@
 | 2021-09-08 | Federico 'Larroca' La Rocca | git-artes       | flarroca@fing.edu.uy                                                |
 | 2021-09-08 | A. Maitland Bottoms         | maitbot         | bottoms@debian.org                                                  |
 | 2021-09-08 | Paul Cercueil               | pcercuei        | paul.cercueil@analog.com                                            |
-<<<<<<< HEAD
 | 2021-09-08 | Jeison Cardoso              | jsonzilla, 0unit| cardoso.jeison@gmail.com                                            |
-=======
 | 2021-09-08 | Brennan Ashton              | btashton        | bashton@brennanashton.com                                           |
->>>>>>> 72aaceda
 |            |                             |                 |                                                                     |