# List of authors resubmitting their contributions under LGPL-3.0-or-later

VOLK is migrating from GNU General Public License v3.0 or later (GPL-3.0-or-later)
to GNU Lesser General Public License v3.0 or later (LGPL-3.0-or-later).

This file is a list of the authors who agreed to resubmit their code
under the LGPL-3.0-or-later license to this repository.
In case the affected code is licensed differently than VOLK's current license (GPL-3.0-or-later),
this gives the VOLK project the right to use the current contributions under both LGPL-3.0-or-later and that other license.
Future contributions by these authors are, however,
licensed under LGPL-3.0-or-later, unless explicitly stated otherwise.


## How to add myself to the table of authors
There are several options. Choose the one you prefer.

1. Open a PR and add yourself to the table.
2. Add a Github comment that clearly states your wish to be added to the table.
3. Write an email to the maintainers that clearly states your wish to be added to the table.

### Information for option 2 and 3

If you go with option 2 or 3, the maintainers add your statement to the corresponding git commit message for documentation purposes.

Suggested wording

> I, {contributor name}, hereby resubmit all my contributions to the VOLK project and repository under the terms of the LGPLv3+. My GitHub handle is {github handle}, my email addresses used for contributions are: {email address}, ... .


## Table of authors

Together with the date of agreement, these authors are:

|       Date | Author (as used in commits) | GitHub handle   | Email address(es)                                                   |
|------------|-----------------------------|-----------------|---------------------------------------------------------------------|
| 2021-07-01 | Marcus Müller               | marcusmueller   | marcus@hostalia.de, mmueller@gnuradio.org, mueller@kit.edu          |
| 2021-08-01 | Johannes Demel              | jdemel          | ufcsy@student.kit.edu, demel@uni-bremen.de, demel@ant.uni-bremen.de |
| 2021-08-25 | Martin Braun                | mbr0wn          | martin@gnuradio.org, martin.braun@ettus.com                         |
| 2021-08-27 | Carles Fernandez            | carlesfernandez | carles.fernandez@cttc.es                                            |
| 2021-08-27 | Magnus Lundmark             | Ka-zam          | magnus@skysense.io                                                  |
| 2021-09-04 | Michael Dickens             | michaelld       | mlk@alum.mit.edu, michael.dickens@ettus.com                         |
| 2021-09-05 | Andrej Rode                 | noc0lour        | mail@andrejro.de                                                    |
| 2021-09-06 | rear1019                    | rear1019        | rear1019@posteo.de                                                  |
<<<<<<< HEAD
| 2021-09-08 | A. Maitland Bottoms         | maitbot         | bottoms@debian.org                                                  |
=======
| 2021-09-08 | Federico 'Larroca' La Rocca | git-artes       | flarroca@fing.edu.uy                                                |
>>>>>>> 7adfa41c
|            |                             |                 |                                                                     |<|MERGE_RESOLUTION|>--- conflicted
+++ resolved
@@ -41,9 +41,6 @@
 | 2021-09-04 | Michael Dickens             | michaelld       | mlk@alum.mit.edu, michael.dickens@ettus.com                         |
 | 2021-09-05 | Andrej Rode                 | noc0lour        | mail@andrejro.de                                                    |
 | 2021-09-06 | rear1019                    | rear1019        | rear1019@posteo.de                                                  |
-<<<<<<< HEAD
+| 2021-09-08 | Federico 'Larroca' La Rocca | git-artes       | flarroca@fing.edu.uy                                                |
 | 2021-09-08 | A. Maitland Bottoms         | maitbot         | bottoms@debian.org                                                  |
-=======
-| 2021-09-08 | Federico 'Larroca' La Rocca | git-artes       | flarroca@fing.edu.uy                                                |
->>>>>>> 7adfa41c
 |            |                             |                 |                                                                     |