/* -*- c++ -*- */
/*
 * Copyright 2014 Free Software Foundation, Inc.
 *
 * This file is part of GNU Radio
 *
 * GNU Radio is free software; you can redistribute it and/or modify
 * it under the terms of the GNU General Public License as published by
 * the Free Software Foundation; either version 3, or (at your option)
 * any later version.
 *
 * GNU Radio is distributed in the hope that it will be useful,
 * but WITHOUT ANY WARRANTY; without even the implied warranty of
 * MERCHANTABILITY or FITNESS FOR A PARTICULAR PURPOSE.  See the
 * GNU General Public License for more details.
 *
 * You should have received a copy of the GNU General Public License
 * along with GNU Radio; see the file COPYING.  If not, write to
 * the Free Software Foundation, Inc., 51 Franklin Street,
 * Boston, MA 02110-1301, USA.
 */

/*!
 * \page volk_32f_log2_32f
 *
 * \b Overview
 *
 * Computes base 2 log of input vector and stores results in output vector.
 *
 * This kernel was adapted from Jose Fonseca's Fast SSE2 log implementation
 * http://jrfonseca.blogspot.in/2008/09/fast-sse2-pow-tables-or-polynomials.htm
 *
 * Permission is hereby granted, free of charge, to any person obtaining a
 * copy of this software and associated documentation files (the
 * "Software"), to deal in the Software without restriction, including
 * without limitation the rights to use, copy, modify, merge, publish,
 * distribute, sub license, and/or sell copies of the Software, and to
 * permit persons to whom the Software is furnished to do so, subject to
 * the following conditions:
 *
 * The above copyright notice and this permission notice (including the
 * next paragraph) shall be included in all copies or substantial portions
 * of the Software.
 *
 * THE SOFTWARE IS PROVIDED "AS IS", WITHOUT WARRANTY OF ANY KIND, EXPRESS
 * OR IMPLIED, INCLUDING BUT NOT LIMITED TO THE WARRANTIES OF
 * MERCHANTABILITY, FITNESS FOR A PARTICULAR PURPOSE AND NON-INFRINGEMENT.
 * IN NO EVENT SHALL TUNGSTEN GRAPHICS AND/OR ITS SUPPLIERS BE LIABLE FOR
 * ANY CLAIM, DAMAGES OR OTHER LIABILITY, WHETHER IN AN ACTION OF CONTRACT,
 * TORT OR OTHERWISE, ARISING FROM, OUT OF OR IN CONNECTION WITH THE
 * SOFTWARE OR THE USE OR OTHER DEALINGS IN THE SOFTWARE.
 *
 * This is the MIT License (MIT)
 *
 * <b>Dispatcher Prototype</b>
 * \code
 * void volk_32f_log2_32f(float* bVector, const float* aVector, unsigned int num_points)
 * \endcode
 *
 * \b Inputs
 * \li aVector: the input vector of floats.
 * \li num_points: The number of data points.
 *
 * \b Outputs
 * \li bVector: The output vector.
 *
 * \b Example
 * \code
 *   int N = 10;
 *   unsigned int alignment = volk_get_alignment();
 *   float* in = (float*)volk_malloc(sizeof(float)*N, alignment);
 *   float* out = (float*)volk_malloc(sizeof(float)*N, alignment);
 *
 *   for(unsigned int ii = 0; ii < N; ++ii){
 *       in[ii] = std::pow(2.f,((float)ii));
 *   }
 *
 *   volk_32f_log2_32f(out, in, N);
 *
 *   for(unsigned int ii = 0; ii < N; ++ii){
 *       printf("out(%i) = %f\n", ii, out[ii]);
 *   }
 *
 *   volk_free(in);
 *   volk_free(out);
 * \endcode
 */

#ifndef INCLUDED_volk_32f_log2_32f_a_H
#define INCLUDED_volk_32f_log2_32f_a_H

#include <stdio.h>
#include <stdlib.h>
#include <inttypes.h>
#include <math.h>

<<<<<<< HEAD
#define LOG_POLY_DEGREE 6

#if LV_HAVE_AVX2 && LV_HAVE_FMA
#include <immintrin.h>

#define POLY0_AVX2(x, c0) _mm256_set1_ps(c0)
#define POLY1_AVX2(x, c0, c1) _mm256_fmadd_ps(POLY0_AVX2(x, c1), x, _mm256_set1_ps(c0))
#define POLY2_AVX2(x, c0, c1, c2) _mm256_fmadd_ps(POLY1_AVX2(x, c1, c2), x, _mm256_set1_ps(c0))
#define POLY3_AVX2(x, c0, c1, c2, c3) _mm256_fmadd_ps(POLY2_AVX2(x, c1, c2, c3), x, _mm256_set1_ps(c0))
#define POLY4_AVX2(x, c0, c1, c2, c3, c4) _mm256_fmadd_ps(POLY3_AVX2(x, c1, c2, c3, c4), x, _mm256_set1_ps(c0))
#define POLY5_AVX2(x, c0, c1, c2, c3, c4, c5) _mm256_fmadd_ps(POLY4_AVX2(x, c1, c2, c3, c4, c5), x, _mm256_set1_ps(c0))

static inline void
volk_32f_log2_32f_a_avx2_fma(float* bVector, const float* aVector, unsigned int num_points)
{
  float* bPtr = bVector;
  const float* aPtr = aVector;

  unsigned int number = 0;
  const unsigned int eighthPoints = num_points / 8;

  __m256 aVal, bVal, mantissa, frac, leadingOne;
  __m256i bias, exp;

  for(;number < eighthPoints; number++){

    aVal = _mm256_load_ps(aPtr);
    bias = _mm256_set1_epi32(127);
    leadingOne = _mm256_set1_ps(1.0f);
    exp = _mm256_sub_epi32(_mm256_srli_epi32(_mm256_and_si256(_mm256_castps_si256(aVal), _mm256_set1_epi32(0x7f800000)), 23), bias);
    bVal = _mm256_cvtepi32_ps(exp);

    // Now to extract mantissa
    frac = _mm256_or_ps(leadingOne, _mm256_and_ps(aVal, _mm256_castsi256_ps(_mm256_set1_epi32(0x7fffff))));

#if LOG_POLY_DEGREE == 6
    mantissa = POLY5_AVX2( frac, 3.1157899f, -3.3241990f, 2.5988452f, -1.2315303f,  3.1821337e-1f, -3.4436006e-2f);
#elif LOG_POLY_DEGREE == 5
    mantissa = POLY4_AVX2( frac, 2.8882704548164776201f, -2.52074962577807006663f, 1.48116647521213171641f, -0.465725644288844778798f, 0.0596515482674574969533f);
#elif LOG_POLY_DEGREE == 4
    mantissa = POLY3_AVX2( frac, 2.61761038894603480148f, -1.75647175389045657003f, 0.688243882994381274313f, -0.107254423828329604454f);
#elif LOG_POLY_DEGREE == 3
    mantissa = POLY2_AVX2( frac, 2.28330284476918490682f, -1.04913055217340124191f, 0.204446009836232697516f);
#else
#error
#endif

    bVal = _mm256_fmadd_ps(mantissa, _mm256_sub_ps(frac, leadingOne), bVal);
    _mm256_store_ps(bPtr, bVal);

    aPtr += 8;
    bPtr += 8;
  }

  number = eighthPoints * 8;
  for(;number < num_points; number++){
    *bPtr++ = log2f(*aPtr++);
  }
}

#endif /* LV_HAVE_AVX2 && LV_HAVE_FMA for aligned */

#ifdef LV_HAVE_AVX2
#include <immintrin.h>

#define POLY0_AVX2(x, c0) _mm256_set1_ps(c0)
#define POLY1_AVX2(x, c0, c1) _mm256_add_ps(_mm256_mul_ps(POLY0_AVX2(x, c1), x), _mm256_set1_ps(c0))
#define POLY2_AVX2(x, c0, c1, c2) _mm256_add_ps(_mm256_mul_ps(POLY1_AVX2(x, c1, c2), x), _mm256_set1_ps(c0))
#define POLY3_AVX2(x, c0, c1, c2, c3) _mm256_add_ps(_mm256_mul_ps(POLY2_AVX2(x, c1, c2, c3), x), _mm256_set1_ps(c0))
#define POLY4_AVX2(x, c0, c1, c2, c3, c4) _mm256_add_ps(_mm256_mul_ps(POLY3_AVX2(x, c1, c2, c3, c4), x), _mm256_set1_ps(c0))
#define POLY5_AVX2(x, c0, c1, c2, c3, c4, c5) _mm256_add_ps(_mm256_mul_ps(POLY4_AVX2(x, c1, c2, c3, c4, c5), x), _mm256_set1_ps(c0))

static inline void
volk_32f_log2_32f_a_avx2(float* bVector, const float* aVector, unsigned int num_points)
{
  float* bPtr = bVector;
  const float* aPtr = aVector;

  unsigned int number = 0;
  const unsigned int eighthPoints = num_points / 8;

  __m256 aVal, bVal, mantissa, frac, leadingOne;
  __m256i bias, exp;

  for(;number < eighthPoints; number++){

    aVal = _mm256_load_ps(aPtr);
    bias = _mm256_set1_epi32(127);
    leadingOne = _mm256_set1_ps(1.0f);
    exp = _mm256_sub_epi32(_mm256_srli_epi32(_mm256_and_si256(_mm256_castps_si256(aVal), _mm256_set1_epi32(0x7f800000)), 23), bias);
    bVal = _mm256_cvtepi32_ps(exp);

    // Now to extract mantissa
    frac = _mm256_or_ps(leadingOne, _mm256_and_ps(aVal, _mm256_castsi256_ps(_mm256_set1_epi32(0x7fffff))));

#if LOG_POLY_DEGREE == 6
    mantissa = POLY5_AVX2( frac, 3.1157899f, -3.3241990f, 2.5988452f, -1.2315303f,  3.1821337e-1f, -3.4436006e-2f);
#elif LOG_POLY_DEGREE == 5
    mantissa = POLY4_AVX2( frac, 2.8882704548164776201f, -2.52074962577807006663f, 1.48116647521213171641f, -0.465725644288844778798f, 0.0596515482674574969533f);
#elif LOG_POLY_DEGREE == 4
    mantissa = POLY3_AVX2( frac, 2.61761038894603480148f, -1.75647175389045657003f, 0.688243882994381274313f, -0.107254423828329604454f);
#elif LOG_POLY_DEGREE == 3
    mantissa = POLY2_AVX2( frac, 2.28330284476918490682f, -1.04913055217340124191f, 0.204446009836232697516f);
#else
#error
#endif

    bVal = _mm256_add_ps(_mm256_mul_ps(mantissa, _mm256_sub_ps(frac, leadingOne)), bVal);
    _mm256_store_ps(bPtr, bVal);

    aPtr += 8;
    bPtr += 8;
  }

  number = eighthPoints * 8;
  for(;number < num_points; number++){
    *bPtr++ = log2f(*aPtr++);
  }
}

#endif /* LV_HAVE_AVX2 for aligned */

=======
>>>>>>> 8dbffe93
#ifdef LV_HAVE_GENERIC

static inline void
volk_32f_log2_32f_generic(float* bVector, const float* aVector, unsigned int num_points)
{
  float* bPtr = bVector;
  const float* aPtr = aVector;
  unsigned int number = 0;

  for(number = 0; number < num_points; number++) {
    *bPtr++ = log2f(*aPtr++);
  }

}
#endif /* LV_HAVE_GENERIC */

<<<<<<< HEAD
=======
#ifdef LV_HAVE_AVX2
#include <immintrin.h>

#define AVX_POLY0(x, c0) _mm256_set1_ps(c0)
#define AVX_POLY1(x, c0, c1) _mm256_add_ps(_mm256_mul_ps(AVX_POLY0(x, c1), x), _mm256_set1_ps(c0))
#define AVX_POLY2(x, c0, c1, c2) _mm256_add_ps(_mm256_mul_ps(AVX_POLY1(x, c1, c2), x), _mm256_set1_ps(c0))
#define AVX_POLY3(x, c0, c1, c2, c3) _mm256_add_ps(_mm256_mul_ps(AVX_POLY2(x, c1, c2, c3), x), _mm256_set1_ps(c0))
#define AVX_POLY4(x, c0, c1, c2, c3, c4) _mm256_add_ps(_mm256_mul_ps(AVX_POLY3(x, c1, c2, c3, c4), x), _mm256_set1_ps(c0))
#define AVX_POLY5(x, c0, c1, c2, c3, c4, c5) _mm256_add_ps(_mm256_mul_ps(AVX_POLY4(x, c1, c2, c3, c4, c5), x), _mm256_set1_ps(c0))

#define AVX_LOG_POLY_DEGREE 6

static inline void
volk_32f_log2_32f_a_avx2(float* bVector, const float* aVector, unsigned int num_points)
{
  float* bPtr = bVector;
  const float* aPtr = aVector;

  unsigned int number = 0;
  const unsigned int quarterPoints = num_points / 8;

  __m256 aVal, bVal, mantissa, frac, leadingOne;
  __m256i bias, exp;

  for(;number < quarterPoints; number++){

    aVal = _mm256_load_ps(aPtr);
    bias = _mm256_set1_epi32(127);
    leadingOne = _mm256_set1_ps(1.0f);
    exp = _mm256_sub_epi32(_mm256_srli_epi32(_mm256_and_si256(_mm256_castps_si256(aVal), _mm256_set1_epi32(0x7f800000)), 23), bias);
    bVal = _mm256_cvtepi32_ps(exp);

    // Now to extract mantissa
    frac = _mm256_or_ps(leadingOne, _mm256_and_ps(aVal, _mm256_castsi256_ps(_mm256_set1_epi32(0x7fffff))));

#if AVX_LOG_POLY_DEGREE == 6
    mantissa = AVX_POLY5( frac, 3.1157899f, -3.3241990f, 2.5988452f, -1.2315303f,  3.1821337e-1f, -3.4436006e-2f);
#elif AVX_LOG_POLY_DEGREE == 5
    mantissa = AVX_POLY4( frac, 2.8882704548164776201f, -2.52074962577807006663f, 1.48116647521213171641f, -0.465725644288844778798f, 0.0596515482674574969533f);
#elif AVX_LOG_POLY_DEGREE == 4
    mantissa = AVX_POLY3( frac, 2.61761038894603480148f, -1.75647175389045657003f, 0.688243882994381274313f, -0.107254423828329604454f);
#elif AVX_LOG_POLY_DEGREE == 3
    mantissa = AVX_POLY2( frac, 2.28330284476918490682f, -1.04913055217340124191f, 0.204446009836232697516f);
#else
#error
#endif

    bVal = _mm256_add_ps(bVal, _mm256_mul_ps(mantissa, _mm256_sub_ps(frac, leadingOne)));
    _mm256_store_ps(bPtr, bVal);

    aPtr += 8;
    bPtr += 8;
  }

  number = quarterPoints * 8;
  for(;number < num_points; number++){
    *bPtr++ = log2f(*aPtr++);
  }
}

#endif /* LV_HAVE_AVX2 for aligned */




>>>>>>> 8dbffe93
#ifdef LV_HAVE_SSE4_1
#include <smmintrin.h>

#define POLY0(x, c0) _mm_set1_ps(c0)
#define POLY1(x, c0, c1) _mm_add_ps(_mm_mul_ps(POLY0(x, c1), x), _mm_set1_ps(c0))
#define POLY2(x, c0, c1, c2) _mm_add_ps(_mm_mul_ps(POLY1(x, c1, c2), x), _mm_set1_ps(c0))
#define POLY3(x, c0, c1, c2, c3) _mm_add_ps(_mm_mul_ps(POLY2(x, c1, c2, c3), x), _mm_set1_ps(c0))
#define POLY4(x, c0, c1, c2, c3, c4) _mm_add_ps(_mm_mul_ps(POLY3(x, c1, c2, c3, c4), x), _mm_set1_ps(c0))
#define POLY5(x, c0, c1, c2, c3, c4, c5) _mm_add_ps(_mm_mul_ps(POLY4(x, c1, c2, c3, c4, c5), x), _mm_set1_ps(c0))

<<<<<<< HEAD
=======
#define LOG_POLY_DEGREE 6

>>>>>>> 8dbffe93
static inline void
volk_32f_log2_32f_a_sse4_1(float* bVector, const float* aVector, unsigned int num_points)
{
  float* bPtr = bVector;
  const float* aPtr = aVector;

  unsigned int number = 0;
  const unsigned int quarterPoints = num_points / 4;

  __m128 aVal, bVal, mantissa, frac, leadingOne;
  __m128i bias, exp;

  for(;number < quarterPoints; number++){

    aVal = _mm_load_ps(aPtr);
    bias = _mm_set1_epi32(127);
    leadingOne = _mm_set1_ps(1.0f);
    exp = _mm_sub_epi32(_mm_srli_epi32(_mm_and_si128(_mm_castps_si128(aVal), _mm_set1_epi32(0x7f800000)), 23), bias);
    bVal = _mm_cvtepi32_ps(exp);

    // Now to extract mantissa
    frac = _mm_or_ps(leadingOne, _mm_and_ps(aVal, _mm_castsi128_ps(_mm_set1_epi32(0x7fffff))));

#if LOG_POLY_DEGREE == 6
    mantissa = POLY5( frac, 3.1157899f, -3.3241990f, 2.5988452f, -1.2315303f,  3.1821337e-1f, -3.4436006e-2f);
#elif LOG_POLY_DEGREE == 5
    mantissa = POLY4( frac, 2.8882704548164776201f, -2.52074962577807006663f, 1.48116647521213171641f, -0.465725644288844778798f, 0.0596515482674574969533f);
#elif LOG_POLY_DEGREE == 4
    mantissa = POLY3( frac, 2.61761038894603480148f, -1.75647175389045657003f, 0.688243882994381274313f, -0.107254423828329604454f);
#elif LOG_POLY_DEGREE == 3
    mantissa = POLY2( frac, 2.28330284476918490682f, -1.04913055217340124191f, 0.204446009836232697516f);
#else
#error
#endif

    bVal = _mm_add_ps(bVal, _mm_mul_ps(mantissa, _mm_sub_ps(frac, leadingOne)));
    _mm_store_ps(bPtr, bVal);

    aPtr += 4;
    bPtr += 4;
  }

  number = quarterPoints * 4;
  for(;number < num_points; number++){
    *bPtr++ = log2f(*aPtr++);
  }
}

#endif /* LV_HAVE_SSE4_1 for aligned */

#ifdef LV_HAVE_NEON
#include <arm_neon.h>

/* these macros allow us to embed logs in other kernels */
#define VLOG2Q_NEON_PREAMBLE()                                  \
  int32x4_t one = vdupq_n_s32(0x000800000);                     \
  /* minimax polynomial */                                      \
  float32x4_t p0 = vdupq_n_f32(-3.0400402727048585);            \
  float32x4_t p1 = vdupq_n_f32(6.1129631282966113);             \
  float32x4_t p2 = vdupq_n_f32(-5.3419892024633207);            \
  float32x4_t p3 = vdupq_n_f32(3.2865287703753912);             \
  float32x4_t p4 = vdupq_n_f32(-1.2669182593441635);            \
  float32x4_t p5 = vdupq_n_f32(0.2751487703421256);             \
  float32x4_t p6 = vdupq_n_f32(-0.0256910888150985);            \
  int32x4_t exp_mask = vdupq_n_s32(0x7f800000);                 \
  int32x4_t sig_mask = vdupq_n_s32(0x007fffff);                 \
  int32x4_t exp_bias = vdupq_n_s32(127);


#define VLOG2Q_NEON_F32(log2_approx, aval)                              \
  int32x4_t exponent_i = vandq_s32(aval, exp_mask);                     \
  int32x4_t significand_i = vandq_s32(aval, sig_mask);                  \
  exponent_i = vshrq_n_s32(exponent_i, 23);                             \
                                                                        \
  /* extract the exponent and significand                               \
     we can treat this as fixed point to save ~9% on the                \
     conversion + float add */                                          \
  significand_i = vorrq_s32(one, significand_i);                        \
  float32x4_t significand_f = vcvtq_n_f32_s32(significand_i,23);        \
  /* debias the exponent and convert to float */                        \
  exponent_i = vsubq_s32(exponent_i, exp_bias);                         \
  float32x4_t exponent_f = vcvtq_f32_s32(exponent_i);                   \
                                                                        \
  /* put the significand through a polynomial fit of log2(x) [1,2]      \
     add the result to the exponent */                                  \
  log2_approx = vaddq_f32(exponent_f, p0); /* p0 */                     \
  float32x4_t tmp1 = vmulq_f32(significand_f, p1); /* p1 * x */         \
  log2_approx = vaddq_f32(log2_approx, tmp1);                           \
  float32x4_t sig_2 = vmulq_f32(significand_f, significand_f); /* x^2 */ \
  tmp1 = vmulq_f32(sig_2, p2); /* p2 * x^2 */                           \
  log2_approx = vaddq_f32(log2_approx, tmp1);                           \
                                                                        \
  float32x4_t sig_3 = vmulq_f32(sig_2, significand_f); /* x^3 */        \
  tmp1 = vmulq_f32(sig_3, p3); /* p3 * x^3 */                           \
  log2_approx = vaddq_f32(log2_approx, tmp1);                           \
  float32x4_t sig_4 = vmulq_f32(sig_2, sig_2); /* x^4 */                \
  tmp1 = vmulq_f32(sig_4, p4); /* p4 * x^4 */                           \
  log2_approx = vaddq_f32(log2_approx, tmp1);                           \
  float32x4_t sig_5 = vmulq_f32(sig_3, sig_2); /* x^5 */                \
  tmp1 = vmulq_f32(sig_5, p5); /* p5 * x^5 */                           \
  log2_approx = vaddq_f32(log2_approx, tmp1);                           \
  float32x4_t sig_6 = vmulq_f32(sig_3, sig_3); /* x^6 */                \
  tmp1 = vmulq_f32(sig_6, p6); /* p6 * x^6 */                           \
  log2_approx = vaddq_f32(log2_approx, tmp1);

static inline void
volk_32f_log2_32f_neon(float* bVector, const float* aVector, unsigned int num_points)
{
  float* bPtr = bVector;
  const float* aPtr = aVector;
  unsigned int number;
  const unsigned int quarterPoints = num_points / 4;

  int32x4_t aval;
  float32x4_t log2_approx;

  VLOG2Q_NEON_PREAMBLE()
  // lms
  //p0 = vdupq_n_f32(-1.649132280361871);
  //p1 = vdupq_n_f32(1.995047138579499);
  //p2 = vdupq_n_f32(-0.336914839219728);

  // keep in mind a single precision float is represented as
  //   (-1)^sign * 2^exp * 1.significand, so the log2 is
  // log2(2^exp * sig) = exponent + log2(1 + significand/(1<<23)
  for(number = 0; number < quarterPoints; ++number){
    // load float in to an int register without conversion
    aval = vld1q_s32((int*)aPtr);

    VLOG2Q_NEON_F32(log2_approx, aval)

      vst1q_f32(bPtr, log2_approx);

    aPtr += 4;
    bPtr += 4;
  }

  for(number = quarterPoints * 4; number < num_points; number++){
    *bPtr++ = log2f(*aPtr++);
  }
}

#endif /* LV_HAVE_NEON */


#endif /* INCLUDED_volk_32f_log2_32f_a_H */

#ifndef INCLUDED_volk_32f_log2_32f_u_H
#define INCLUDED_volk_32f_log2_32f_u_H


#ifdef LV_HAVE_GENERIC

static inline void
volk_32f_log2_32f_u_generic(float* bVector, const float* aVector, unsigned int num_points)
{
  float* bPtr = bVector;
  const float* aPtr = aVector;
  unsigned int number = 0;

  for(number = 0; number < num_points; number++){
    *bPtr++ = log2f(*aPtr++);
  }
}

#endif /* LV_HAVE_GENERIC */

#ifdef LV_HAVE_AVX2
#include <immintrin.h>

#define AVX_POLY0(x, c0) _mm256_set1_ps(c0)
#define AVX_POLY1(x, c0, c1) _mm256_add_ps(_mm256_mul_ps(AVX_POLY0(x, c1), x), _mm256_set1_ps(c0))
#define AVX_POLY2(x, c0, c1, c2) _mm256_add_ps(_mm256_mul_ps(AVX_POLY1(x, c1, c2), x), _mm256_set1_ps(c0))
#define AVX_POLY3(x, c0, c1, c2, c3) _mm256_add_ps(_mm256_mul_ps(AVX_POLY2(x, c1, c2, c3), x), _mm256_set1_ps(c0))
#define AVX_POLY4(x, c0, c1, c2, c3, c4) _mm256_add_ps(_mm256_mul_ps(AVX_POLY3(x, c1, c2, c3, c4), x), _mm256_set1_ps(c0))
#define AVX_POLY5(x, c0, c1, c2, c3, c4, c5) _mm256_add_ps(_mm256_mul_ps(AVX_POLY4(x, c1, c2, c3, c4, c5), x), _mm256_set1_ps(c0))

#define AVX_LOG_POLY_DEGREE 6

static inline void
volk_32f_log2_32f_u_avx2(float* bVector, const float* aVector, unsigned int num_points)
{
    float* bPtr = bVector;
    const float* aPtr = aVector;

    unsigned int number = 0;
    const unsigned int quarterPoints = num_points / 8;

    __m256 aVal, bVal, mantissa, frac, leadingOne;
    __m256i bias, exp;

    for(;number < quarterPoints; number++){

        aVal = _mm256_loadu_ps(aPtr);
        bias = _mm256_set1_epi32(127);
        leadingOne = _mm256_set1_ps(1.0f);
        exp = _mm256_sub_epi32(_mm256_srli_epi32(_mm256_and_si256(_mm256_castps_si256(aVal), _mm256_set1_epi32(0x7f800000)), 23), bias);
        bVal = _mm256_cvtepi32_ps(exp);

        // Now to extract mantissa
        frac = _mm256_or_ps(leadingOne, _mm256_and_ps(aVal, _mm256_castsi256_ps(_mm256_set1_epi32(0x7fffff))));

#if AVX_LOG_POLY_DEGREE == 6
        mantissa = AVX_POLY5( frac, 3.1157899f, -3.3241990f, 2.5988452f, -1.2315303f,  3.1821337e-1f, -3.4436006e-2f);
#elif AVX_LOG_POLY_DEGREE == 5
        mantissa = AVX_POLY4( frac, 2.8882704548164776201f, -2.52074962577807006663f, 1.48116647521213171641f, -0.465725644288844778798f, 0.0596515482674574969533f);
#elif AVX_LOG_POLY_DEGREE == 4
    mantissa = AVX_POLY3( frac, 2.61761038894603480148f, -1.75647175389045657003f, 0.688243882994381274313f, -0.107254423828329604454f);
#elif AVX_LOG_POLY_DEGREE == 3
    mantissa = AVX_POLY2( frac, 2.28330284476918490682f, -1.04913055217340124191f, 0.204446009836232697516f);
#else
#error
#endif

        bVal = _mm256_add_ps(bVal, _mm256_mul_ps(mantissa, _mm256_sub_ps(frac, leadingOne)));
        _mm256_storeu_ps(bPtr, bVal);

        aPtr += 8;
        bPtr += 8;
    }

    number = quarterPoints * 8;
    for(;number < num_points; number++){
        *bPtr++ = log2f(*aPtr++);
    }
}

#endif /* LV_HAVE_AVX2 for aligned */


#ifdef LV_HAVE_SSE4_1
#include <smmintrin.h>

#define POLY0(x, c0) _mm_set1_ps(c0)
#define POLY1(x, c0, c1) _mm_add_ps(_mm_mul_ps(POLY0(x, c1), x), _mm_set1_ps(c0))
#define POLY2(x, c0, c1, c2) _mm_add_ps(_mm_mul_ps(POLY1(x, c1, c2), x), _mm_set1_ps(c0))
#define POLY3(x, c0, c1, c2, c3) _mm_add_ps(_mm_mul_ps(POLY2(x, c1, c2, c3), x), _mm_set1_ps(c0))
#define POLY4(x, c0, c1, c2, c3, c4) _mm_add_ps(_mm_mul_ps(POLY3(x, c1, c2, c3, c4), x), _mm_set1_ps(c0))
#define POLY5(x, c0, c1, c2, c3, c4, c5) _mm_add_ps(_mm_mul_ps(POLY4(x, c1, c2, c3, c4, c5), x), _mm_set1_ps(c0))

<<<<<<< HEAD
=======
#define LOG_POLY_DEGREE 6

>>>>>>> 8dbffe93
static inline void
volk_32f_log2_32f_u_sse4_1(float* bVector, const float* aVector, unsigned int num_points)
{
  float* bPtr = bVector;
  const float* aPtr = aVector;

  unsigned int number = 0;
  const unsigned int quarterPoints = num_points / 4;

  __m128 aVal, bVal, mantissa, frac, leadingOne;
  __m128i bias, exp;

  for(;number < quarterPoints; number++){

    aVal = _mm_loadu_ps(aPtr);
    bias = _mm_set1_epi32(127);
    leadingOne = _mm_set1_ps(1.0f);
    exp = _mm_sub_epi32(_mm_srli_epi32(_mm_and_si128(_mm_castps_si128(aVal), _mm_set1_epi32(0x7f800000)), 23), bias);
    bVal = _mm_cvtepi32_ps(exp);

    // Now to extract mantissa
    frac = _mm_or_ps(leadingOne, _mm_and_ps(aVal, _mm_castsi128_ps(_mm_set1_epi32(0x7fffff))));

#if LOG_POLY_DEGREE == 6
    mantissa = POLY5( frac, 3.1157899f, -3.3241990f, 2.5988452f, -1.2315303f,  3.1821337e-1f, -3.4436006e-2f);
#elif LOG_POLY_DEGREE == 5
    mantissa = POLY4( frac, 2.8882704548164776201f, -2.52074962577807006663f, 1.48116647521213171641f, -0.465725644288844778798f, 0.0596515482674574969533f);
#elif LOG_POLY_DEGREE == 4
    mantissa = POLY3( frac, 2.61761038894603480148f, -1.75647175389045657003f, 0.688243882994381274313f, -0.107254423828329604454f);
#elif LOG_POLY_DEGREE == 3
    mantissa = POLY2( frac, 2.28330284476918490682f, -1.04913055217340124191f, 0.204446009836232697516f);
#else
#error
#endif

    bVal = _mm_add_ps(bVal, _mm_mul_ps(mantissa, _mm_sub_ps(frac, leadingOne)));
    _mm_storeu_ps(bPtr, bVal);

    aPtr += 4;
    bPtr += 4;
  }

  number = quarterPoints * 4;
  for(;number < num_points; number++){
    *bPtr++ = log2f(*aPtr++);
  }
}

#endif /* LV_HAVE_SSE4_1 for unaligned */

#if LV_HAVE_AVX2 && LV_HAVE_FMA
#include <immintrin.h>

#define POLY0_AVX2(x, c0) _mm256_set1_ps(c0)
#define POLY1_AVX2(x, c0, c1) _mm256_fmadd_ps(POLY0_AVX2(x, c1), x, _mm256_set1_ps(c0))
#define POLY2_AVX2(x, c0, c1, c2) _mm256_fmadd_ps(POLY1_AVX2(x, c1, c2), x, _mm256_set1_ps(c0))
#define POLY3_AVX2(x, c0, c1, c2, c3) _mm256_fmadd_ps(POLY2_AVX2(x, c1, c2, c3), x, _mm256_set1_ps(c0))
#define POLY4_AVX2(x, c0, c1, c2, c3, c4) _mm256_fmadd_ps(POLY3_AVX2(x, c1, c2, c3, c4), x, _mm256_set1_ps(c0))
#define POLY5_AVX2(x, c0, c1, c2, c3, c4, c5) _mm256_fmadd_ps(POLY4_AVX2(x, c1, c2, c3, c4, c5), x, _mm256_set1_ps(c0))

static inline void
volk_32f_log2_32f_u_avx2_fma(float* bVector, const float* aVector, unsigned int num_points)
{
  float* bPtr = bVector;
  const float* aPtr = aVector;

  unsigned int number = 0;
  const unsigned int eighthPoints = num_points / 8;

  __m256 aVal, bVal, mantissa, frac, leadingOne;
  __m256i bias, exp;

  for(;number < eighthPoints; number++){

    aVal = _mm256_loadu_ps(aPtr);
    bias = _mm256_set1_epi32(127);
    leadingOne = _mm256_set1_ps(1.0f);
    exp = _mm256_sub_epi32(_mm256_srli_epi32(_mm256_and_si256(_mm256_castps_si256(aVal), _mm256_set1_epi32(0x7f800000)), 23), bias);
    bVal = _mm256_cvtepi32_ps(exp);

    // Now to extract mantissa
    frac = _mm256_or_ps(leadingOne, _mm256_and_ps(aVal, _mm256_castsi256_ps(_mm256_set1_epi32(0x7fffff))));

#if LOG_POLY_DEGREE == 6
    mantissa = POLY5_AVX2( frac, 3.1157899f, -3.3241990f, 2.5988452f, -1.2315303f,  3.1821337e-1f, -3.4436006e-2f);
#elif LOG_POLY_DEGREE == 5
    mantissa = POLY4_AVX2( frac, 2.8882704548164776201f, -2.52074962577807006663f, 1.48116647521213171641f, -0.465725644288844778798f, 0.0596515482674574969533f);
#elif LOG_POLY_DEGREE == 4
    mantissa = POLY3_AVX2( frac, 2.61761038894603480148f, -1.75647175389045657003f, 0.688243882994381274313f, -0.107254423828329604454f);
#elif LOG_POLY_DEGREE == 3
    mantissa = POLY2_AVX2( frac, 2.28330284476918490682f, -1.04913055217340124191f, 0.204446009836232697516f);
#else
#error
#endif

    bVal = _mm256_fmadd_ps(mantissa, _mm256_sub_ps(frac, leadingOne), bVal);
    _mm256_storeu_ps(bPtr, bVal);

    aPtr += 8;
    bPtr += 8;
  }

  number = eighthPoints * 8;
  for(;number < num_points; number++){
    *bPtr++ = log2f(*aPtr++);
  }
}

#endif /* LV_HAVE_AVX2 && LV_HAVE_FMA for unaligned */

#ifdef LV_HAVE_AVX2
#include <immintrin.h>

#define POLY0_AVX2(x, c0) _mm256_set1_ps(c0)
#define POLY1_AVX2(x, c0, c1) _mm256_add_ps(_mm256_mul_ps(POLY0_AVX2(x, c1), x), _mm256_set1_ps(c0))
#define POLY2_AVX2(x, c0, c1, c2) _mm256_add_ps(_mm256_mul_ps(POLY1_AVX2(x, c1, c2), x), _mm256_set1_ps(c0))
#define POLY3_AVX2(x, c0, c1, c2, c3) _mm256_add_ps(_mm256_mul_ps(POLY2_AVX2(x, c1, c2, c3), x), _mm256_set1_ps(c0))
#define POLY4_AVX2(x, c0, c1, c2, c3, c4) _mm256_add_ps(_mm256_mul_ps(POLY3_AVX2(x, c1, c2, c3, c4), x), _mm256_set1_ps(c0))
#define POLY5_AVX2(x, c0, c1, c2, c3, c4, c5) _mm256_add_ps(_mm256_mul_ps(POLY4_AVX2(x, c1, c2, c3, c4, c5), x), _mm256_set1_ps(c0))

static inline void
volk_32f_log2_32f_u_avx2(float* bVector, const float* aVector, unsigned int num_points)
{
  float* bPtr = bVector;
  const float* aPtr = aVector;

  unsigned int number = 0;
  const unsigned int eighthPoints = num_points / 8;

  __m256 aVal, bVal, mantissa, frac, leadingOne;
  __m256i bias, exp;

  for(;number < eighthPoints; number++){

    aVal = _mm256_loadu_ps(aPtr);
    bias = _mm256_set1_epi32(127);
    leadingOne = _mm256_set1_ps(1.0f);
    exp = _mm256_sub_epi32(_mm256_srli_epi32(_mm256_and_si256(_mm256_castps_si256(aVal), _mm256_set1_epi32(0x7f800000)), 23), bias);
    bVal = _mm256_cvtepi32_ps(exp);

    // Now to extract mantissa
    frac = _mm256_or_ps(leadingOne, _mm256_and_ps(aVal, _mm256_castsi256_ps(_mm256_set1_epi32(0x7fffff))));

#if LOG_POLY_DEGREE == 6
    mantissa = POLY5_AVX2( frac, 3.1157899f, -3.3241990f, 2.5988452f, -1.2315303f,  3.1821337e-1f, -3.4436006e-2f);
#elif LOG_POLY_DEGREE == 5
    mantissa = POLY4_AVX2( frac, 2.8882704548164776201f, -2.52074962577807006663f, 1.48116647521213171641f, -0.465725644288844778798f, 0.0596515482674574969533f);
#elif LOG_POLY_DEGREE == 4
    mantissa = POLY3_AVX2( frac, 2.61761038894603480148f, -1.75647175389045657003f, 0.688243882994381274313f, -0.107254423828329604454f);
#elif LOG_POLY_DEGREE == 3
    mantissa = POLY2_AVX2( frac, 2.28330284476918490682f, -1.04913055217340124191f, 0.204446009836232697516f);
#else
#error
#endif

    bVal = _mm256_add_ps(_mm256_mul_ps(mantissa, _mm256_sub_ps(frac, leadingOne)), bVal);
    _mm256_storeu_ps(bPtr, bVal);

    aPtr += 8;
    bPtr += 8;
  }

  number = eighthPoints * 8;
  for(;number < num_points; number++){
    *bPtr++ = log2f(*aPtr++);
  }
}

#endif /* LV_HAVE_AVX2 for unaligned */


#endif /* INCLUDED_volk_32f_log2_32f_u_H */<|MERGE_RESOLUTION|>--- conflicted
+++ resolved
@@ -94,21 +94,80 @@
 #include <inttypes.h>
 #include <math.h>
 
-<<<<<<< HEAD
 #define LOG_POLY_DEGREE 6
 
 #if LV_HAVE_AVX2 && LV_HAVE_FMA
 #include <immintrin.h>
 
+#define POLY0_FMAAVX2(x, c0) _mm256_set1_ps(c0)
+#define POLY1_FMAAVX2(x, c0, c1) _mm256_fmadd_ps(POLY0_FMAAVX2(x, c1), x, _mm256_set1_ps(c0))
+#define POLY2_FMAAVX2(x, c0, c1, c2) _mm256_fmadd_ps(POLY1_FMAAVX2(x, c1, c2), x, _mm256_set1_ps(c0))
+#define POLY3_FMAAVX2(x, c0, c1, c2, c3) _mm256_fmadd_ps(POLY2_FMAAVX2(x, c1, c2, c3), x, _mm256_set1_ps(c0))
+#define POLY4_FMAAVX2(x, c0, c1, c2, c3, c4) _mm256_fmadd_ps(POLY3_FMAAVX2(x, c1, c2, c3, c4), x, _mm256_set1_ps(c0))
+#define POLY5_FMAAVX2(x, c0, c1, c2, c3, c4, c5) _mm256_fmadd_ps(POLY4_FMAAVX2(x, c1, c2, c3, c4, c5), x, _mm256_set1_ps(c0))
+
+static inline void
+volk_32f_log2_32f_a_avx2_fma(float* bVector, const float* aVector, unsigned int num_points)
+{
+  float* bPtr = bVector;
+  const float* aPtr = aVector;
+
+  unsigned int number = 0;
+  const unsigned int eighthPoints = num_points / 8;
+
+  __m256 aVal, bVal, mantissa, frac, leadingOne;
+  __m256i bias, exp;
+
+  for(;number < eighthPoints; number++){
+
+    aVal = _mm256_load_ps(aPtr);
+    bias = _mm256_set1_epi32(127);
+    leadingOne = _mm256_set1_ps(1.0f);
+    exp = _mm256_sub_epi32(_mm256_srli_epi32(_mm256_and_si256(_mm256_castps_si256(aVal), _mm256_set1_epi32(0x7f800000)), 23), bias);
+    bVal = _mm256_cvtepi32_ps(exp);
+
+    // Now to extract mantissa
+    frac = _mm256_or_ps(leadingOne, _mm256_and_ps(aVal, _mm256_castsi256_ps(_mm256_set1_epi32(0x7fffff))));
+
+#if LOG_POLY_DEGREE == 6
+    mantissa = POLY5_FMAAVX2( frac, 3.1157899f, -3.3241990f, 2.5988452f, -1.2315303f,  3.1821337e-1f, -3.4436006e-2f);
+#elif LOG_POLY_DEGREE == 5
+    mantissa = POLY4_FMAAVX2( frac, 2.8882704548164776201f, -2.52074962577807006663f, 1.48116647521213171641f, -0.465725644288844778798f, 0.0596515482674574969533f);
+#elif LOG_POLY_DEGREE == 4
+    mantissa = POLY3_FMAAVX2( frac, 2.61761038894603480148f, -1.75647175389045657003f, 0.688243882994381274313f, -0.107254423828329604454f);
+#elif LOG_POLY_DEGREE == 3
+    mantissa = POLY2_FMAAVX2( frac, 2.28330284476918490682f, -1.04913055217340124191f, 0.204446009836232697516f);
+#else
+#error
+#endif
+
+    bVal = _mm256_fmadd_ps(mantissa, _mm256_sub_ps(frac, leadingOne), bVal);
+    _mm256_store_ps(bPtr, bVal);
+
+    aPtr += 8;
+    bPtr += 8;
+  }
+
+  number = eighthPoints * 8;
+  for(;number < num_points; number++){
+    *bPtr++ = log2f(*aPtr++);
+  }
+}
+
+#endif /* LV_HAVE_AVX2 && LV_HAVE_FMA for aligned */
+
+#ifdef LV_HAVE_AVX2
+#include <immintrin.h>
+
 #define POLY0_AVX2(x, c0) _mm256_set1_ps(c0)
-#define POLY1_AVX2(x, c0, c1) _mm256_fmadd_ps(POLY0_AVX2(x, c1), x, _mm256_set1_ps(c0))
-#define POLY2_AVX2(x, c0, c1, c2) _mm256_fmadd_ps(POLY1_AVX2(x, c1, c2), x, _mm256_set1_ps(c0))
-#define POLY3_AVX2(x, c0, c1, c2, c3) _mm256_fmadd_ps(POLY2_AVX2(x, c1, c2, c3), x, _mm256_set1_ps(c0))
-#define POLY4_AVX2(x, c0, c1, c2, c3, c4) _mm256_fmadd_ps(POLY3_AVX2(x, c1, c2, c3, c4), x, _mm256_set1_ps(c0))
-#define POLY5_AVX2(x, c0, c1, c2, c3, c4, c5) _mm256_fmadd_ps(POLY4_AVX2(x, c1, c2, c3, c4, c5), x, _mm256_set1_ps(c0))
-
-static inline void
-volk_32f_log2_32f_a_avx2_fma(float* bVector, const float* aVector, unsigned int num_points)
+#define POLY1_AVX2(x, c0, c1) _mm256_add_ps(_mm256_mul_ps(POLY0_AVX2(x, c1), x), _mm256_set1_ps(c0))
+#define POLY2_AVX2(x, c0, c1, c2) _mm256_add_ps(_mm256_mul_ps(POLY1_AVX2(x, c1, c2), x), _mm256_set1_ps(c0))
+#define POLY3_AVX2(x, c0, c1, c2, c3) _mm256_add_ps(_mm256_mul_ps(POLY2_AVX2(x, c1, c2, c3), x), _mm256_set1_ps(c0))
+#define POLY4_AVX2(x, c0, c1, c2, c3, c4) _mm256_add_ps(_mm256_mul_ps(POLY3_AVX2(x, c1, c2, c3, c4), x), _mm256_set1_ps(c0))
+#define POLY5_AVX2(x, c0, c1, c2, c3, c4, c5) _mm256_add_ps(_mm256_mul_ps(POLY4_AVX2(x, c1, c2, c3, c4, c5), x), _mm256_set1_ps(c0))
+
+static inline void
+volk_32f_log2_32f_a_avx2(float* bVector, const float* aVector, unsigned int num_points)
 {
   float* bPtr = bVector;
   const float* aPtr = aVector;
@@ -142,7 +201,7 @@
 #error
 #endif
 
-    bVal = _mm256_fmadd_ps(mantissa, _mm256_sub_ps(frac, leadingOne), bVal);
+    bVal = _mm256_add_ps(_mm256_mul_ps(mantissa, _mm256_sub_ps(frac, leadingOne)), bVal);
     _mm256_store_ps(bPtr, bVal);
 
     aPtr += 8;
@@ -155,70 +214,8 @@
   }
 }
 
-#endif /* LV_HAVE_AVX2 && LV_HAVE_FMA for aligned */
-
-#ifdef LV_HAVE_AVX2
-#include <immintrin.h>
-
-#define POLY0_AVX2(x, c0) _mm256_set1_ps(c0)
-#define POLY1_AVX2(x, c0, c1) _mm256_add_ps(_mm256_mul_ps(POLY0_AVX2(x, c1), x), _mm256_set1_ps(c0))
-#define POLY2_AVX2(x, c0, c1, c2) _mm256_add_ps(_mm256_mul_ps(POLY1_AVX2(x, c1, c2), x), _mm256_set1_ps(c0))
-#define POLY3_AVX2(x, c0, c1, c2, c3) _mm256_add_ps(_mm256_mul_ps(POLY2_AVX2(x, c1, c2, c3), x), _mm256_set1_ps(c0))
-#define POLY4_AVX2(x, c0, c1, c2, c3, c4) _mm256_add_ps(_mm256_mul_ps(POLY3_AVX2(x, c1, c2, c3, c4), x), _mm256_set1_ps(c0))
-#define POLY5_AVX2(x, c0, c1, c2, c3, c4, c5) _mm256_add_ps(_mm256_mul_ps(POLY4_AVX2(x, c1, c2, c3, c4, c5), x), _mm256_set1_ps(c0))
-
-static inline void
-volk_32f_log2_32f_a_avx2(float* bVector, const float* aVector, unsigned int num_points)
-{
-  float* bPtr = bVector;
-  const float* aPtr = aVector;
-
-  unsigned int number = 0;
-  const unsigned int eighthPoints = num_points / 8;
-
-  __m256 aVal, bVal, mantissa, frac, leadingOne;
-  __m256i bias, exp;
-
-  for(;number < eighthPoints; number++){
-
-    aVal = _mm256_load_ps(aPtr);
-    bias = _mm256_set1_epi32(127);
-    leadingOne = _mm256_set1_ps(1.0f);
-    exp = _mm256_sub_epi32(_mm256_srli_epi32(_mm256_and_si256(_mm256_castps_si256(aVal), _mm256_set1_epi32(0x7f800000)), 23), bias);
-    bVal = _mm256_cvtepi32_ps(exp);
-
-    // Now to extract mantissa
-    frac = _mm256_or_ps(leadingOne, _mm256_and_ps(aVal, _mm256_castsi256_ps(_mm256_set1_epi32(0x7fffff))));
-
-#if LOG_POLY_DEGREE == 6
-    mantissa = POLY5_AVX2( frac, 3.1157899f, -3.3241990f, 2.5988452f, -1.2315303f,  3.1821337e-1f, -3.4436006e-2f);
-#elif LOG_POLY_DEGREE == 5
-    mantissa = POLY4_AVX2( frac, 2.8882704548164776201f, -2.52074962577807006663f, 1.48116647521213171641f, -0.465725644288844778798f, 0.0596515482674574969533f);
-#elif LOG_POLY_DEGREE == 4
-    mantissa = POLY3_AVX2( frac, 2.61761038894603480148f, -1.75647175389045657003f, 0.688243882994381274313f, -0.107254423828329604454f);
-#elif LOG_POLY_DEGREE == 3
-    mantissa = POLY2_AVX2( frac, 2.28330284476918490682f, -1.04913055217340124191f, 0.204446009836232697516f);
-#else
-#error
-#endif
-
-    bVal = _mm256_add_ps(_mm256_mul_ps(mantissa, _mm256_sub_ps(frac, leadingOne)), bVal);
-    _mm256_store_ps(bPtr, bVal);
-
-    aPtr += 8;
-    bPtr += 8;
-  }
-
-  number = eighthPoints * 8;
-  for(;number < num_points; number++){
-    *bPtr++ = log2f(*aPtr++);
-  }
-}
-
 #endif /* LV_HAVE_AVX2 for aligned */
 
-=======
->>>>>>> 8dbffe93
 #ifdef LV_HAVE_GENERIC
 
 static inline void
@@ -235,74 +232,6 @@
 }
 #endif /* LV_HAVE_GENERIC */
 
-<<<<<<< HEAD
-=======
-#ifdef LV_HAVE_AVX2
-#include <immintrin.h>
-
-#define AVX_POLY0(x, c0) _mm256_set1_ps(c0)
-#define AVX_POLY1(x, c0, c1) _mm256_add_ps(_mm256_mul_ps(AVX_POLY0(x, c1), x), _mm256_set1_ps(c0))
-#define AVX_POLY2(x, c0, c1, c2) _mm256_add_ps(_mm256_mul_ps(AVX_POLY1(x, c1, c2), x), _mm256_set1_ps(c0))
-#define AVX_POLY3(x, c0, c1, c2, c3) _mm256_add_ps(_mm256_mul_ps(AVX_POLY2(x, c1, c2, c3), x), _mm256_set1_ps(c0))
-#define AVX_POLY4(x, c0, c1, c2, c3, c4) _mm256_add_ps(_mm256_mul_ps(AVX_POLY3(x, c1, c2, c3, c4), x), _mm256_set1_ps(c0))
-#define AVX_POLY5(x, c0, c1, c2, c3, c4, c5) _mm256_add_ps(_mm256_mul_ps(AVX_POLY4(x, c1, c2, c3, c4, c5), x), _mm256_set1_ps(c0))
-
-#define AVX_LOG_POLY_DEGREE 6
-
-static inline void
-volk_32f_log2_32f_a_avx2(float* bVector, const float* aVector, unsigned int num_points)
-{
-  float* bPtr = bVector;
-  const float* aPtr = aVector;
-
-  unsigned int number = 0;
-  const unsigned int quarterPoints = num_points / 8;
-
-  __m256 aVal, bVal, mantissa, frac, leadingOne;
-  __m256i bias, exp;
-
-  for(;number < quarterPoints; number++){
-
-    aVal = _mm256_load_ps(aPtr);
-    bias = _mm256_set1_epi32(127);
-    leadingOne = _mm256_set1_ps(1.0f);
-    exp = _mm256_sub_epi32(_mm256_srli_epi32(_mm256_and_si256(_mm256_castps_si256(aVal), _mm256_set1_epi32(0x7f800000)), 23), bias);
-    bVal = _mm256_cvtepi32_ps(exp);
-
-    // Now to extract mantissa
-    frac = _mm256_or_ps(leadingOne, _mm256_and_ps(aVal, _mm256_castsi256_ps(_mm256_set1_epi32(0x7fffff))));
-
-#if AVX_LOG_POLY_DEGREE == 6
-    mantissa = AVX_POLY5( frac, 3.1157899f, -3.3241990f, 2.5988452f, -1.2315303f,  3.1821337e-1f, -3.4436006e-2f);
-#elif AVX_LOG_POLY_DEGREE == 5
-    mantissa = AVX_POLY4( frac, 2.8882704548164776201f, -2.52074962577807006663f, 1.48116647521213171641f, -0.465725644288844778798f, 0.0596515482674574969533f);
-#elif AVX_LOG_POLY_DEGREE == 4
-    mantissa = AVX_POLY3( frac, 2.61761038894603480148f, -1.75647175389045657003f, 0.688243882994381274313f, -0.107254423828329604454f);
-#elif AVX_LOG_POLY_DEGREE == 3
-    mantissa = AVX_POLY2( frac, 2.28330284476918490682f, -1.04913055217340124191f, 0.204446009836232697516f);
-#else
-#error
-#endif
-
-    bVal = _mm256_add_ps(bVal, _mm256_mul_ps(mantissa, _mm256_sub_ps(frac, leadingOne)));
-    _mm256_store_ps(bPtr, bVal);
-
-    aPtr += 8;
-    bPtr += 8;
-  }
-
-  number = quarterPoints * 8;
-  for(;number < num_points; number++){
-    *bPtr++ = log2f(*aPtr++);
-  }
-}
-
-#endif /* LV_HAVE_AVX2 for aligned */
-
-
-
-
->>>>>>> 8dbffe93
 #ifdef LV_HAVE_SSE4_1
 #include <smmintrin.h>
 
@@ -313,11 +242,6 @@
 #define POLY4(x, c0, c1, c2, c3, c4) _mm_add_ps(_mm_mul_ps(POLY3(x, c1, c2, c3, c4), x), _mm_set1_ps(c0))
 #define POLY5(x, c0, c1, c2, c3, c4, c5) _mm_add_ps(_mm_mul_ps(POLY4(x, c1, c2, c3, c4, c5), x), _mm_set1_ps(c0))
 
-<<<<<<< HEAD
-=======
-#define LOG_POLY_DEGREE 6
-
->>>>>>> 8dbffe93
 static inline void
 volk_32f_log2_32f_a_sse4_1(float* bVector, const float* aVector, unsigned int num_points)
 {
@@ -485,68 +409,6 @@
 
 #endif /* LV_HAVE_GENERIC */
 
-#ifdef LV_HAVE_AVX2
-#include <immintrin.h>
-
-#define AVX_POLY0(x, c0) _mm256_set1_ps(c0)
-#define AVX_POLY1(x, c0, c1) _mm256_add_ps(_mm256_mul_ps(AVX_POLY0(x, c1), x), _mm256_set1_ps(c0))
-#define AVX_POLY2(x, c0, c1, c2) _mm256_add_ps(_mm256_mul_ps(AVX_POLY1(x, c1, c2), x), _mm256_set1_ps(c0))
-#define AVX_POLY3(x, c0, c1, c2, c3) _mm256_add_ps(_mm256_mul_ps(AVX_POLY2(x, c1, c2, c3), x), _mm256_set1_ps(c0))
-#define AVX_POLY4(x, c0, c1, c2, c3, c4) _mm256_add_ps(_mm256_mul_ps(AVX_POLY3(x, c1, c2, c3, c4), x), _mm256_set1_ps(c0))
-#define AVX_POLY5(x, c0, c1, c2, c3, c4, c5) _mm256_add_ps(_mm256_mul_ps(AVX_POLY4(x, c1, c2, c3, c4, c5), x), _mm256_set1_ps(c0))
-
-#define AVX_LOG_POLY_DEGREE 6
-
-static inline void
-volk_32f_log2_32f_u_avx2(float* bVector, const float* aVector, unsigned int num_points)
-{
-    float* bPtr = bVector;
-    const float* aPtr = aVector;
-
-    unsigned int number = 0;
-    const unsigned int quarterPoints = num_points / 8;
-
-    __m256 aVal, bVal, mantissa, frac, leadingOne;
-    __m256i bias, exp;
-
-    for(;number < quarterPoints; number++){
-
-        aVal = _mm256_loadu_ps(aPtr);
-        bias = _mm256_set1_epi32(127);
-        leadingOne = _mm256_set1_ps(1.0f);
-        exp = _mm256_sub_epi32(_mm256_srli_epi32(_mm256_and_si256(_mm256_castps_si256(aVal), _mm256_set1_epi32(0x7f800000)), 23), bias);
-        bVal = _mm256_cvtepi32_ps(exp);
-
-        // Now to extract mantissa
-        frac = _mm256_or_ps(leadingOne, _mm256_and_ps(aVal, _mm256_castsi256_ps(_mm256_set1_epi32(0x7fffff))));
-
-#if AVX_LOG_POLY_DEGREE == 6
-        mantissa = AVX_POLY5( frac, 3.1157899f, -3.3241990f, 2.5988452f, -1.2315303f,  3.1821337e-1f, -3.4436006e-2f);
-#elif AVX_LOG_POLY_DEGREE == 5
-        mantissa = AVX_POLY4( frac, 2.8882704548164776201f, -2.52074962577807006663f, 1.48116647521213171641f, -0.465725644288844778798f, 0.0596515482674574969533f);
-#elif AVX_LOG_POLY_DEGREE == 4
-    mantissa = AVX_POLY3( frac, 2.61761038894603480148f, -1.75647175389045657003f, 0.688243882994381274313f, -0.107254423828329604454f);
-#elif AVX_LOG_POLY_DEGREE == 3
-    mantissa = AVX_POLY2( frac, 2.28330284476918490682f, -1.04913055217340124191f, 0.204446009836232697516f);
-#else
-#error
-#endif
-
-        bVal = _mm256_add_ps(bVal, _mm256_mul_ps(mantissa, _mm256_sub_ps(frac, leadingOne)));
-        _mm256_storeu_ps(bPtr, bVal);
-
-        aPtr += 8;
-        bPtr += 8;
-    }
-
-    number = quarterPoints * 8;
-    for(;number < num_points; number++){
-        *bPtr++ = log2f(*aPtr++);
-    }
-}
-
-#endif /* LV_HAVE_AVX2 for aligned */
-
 
 #ifdef LV_HAVE_SSE4_1
 #include <smmintrin.h>
@@ -558,11 +420,6 @@
 #define POLY4(x, c0, c1, c2, c3, c4) _mm_add_ps(_mm_mul_ps(POLY3(x, c1, c2, c3, c4), x), _mm_set1_ps(c0))
 #define POLY5(x, c0, c1, c2, c3, c4, c5) _mm_add_ps(_mm_mul_ps(POLY4(x, c1, c2, c3, c4, c5), x), _mm_set1_ps(c0))
 
-<<<<<<< HEAD
-=======
-#define LOG_POLY_DEGREE 6
-
->>>>>>> 8dbffe93
 static inline void
 volk_32f_log2_32f_u_sse4_1(float* bVector, const float* aVector, unsigned int num_points)
 {
@@ -616,15 +473,75 @@
 #if LV_HAVE_AVX2 && LV_HAVE_FMA
 #include <immintrin.h>
 
+#define POLY0_FMAAVX2(x, c0) _mm256_set1_ps(c0)
+#define POLY1_FMAAVX2(x, c0, c1) _mm256_fmadd_ps(POLY0_FMAAVX2(x, c1), x, _mm256_set1_ps(c0))
+#define POLY2_FMAAVX2(x, c0, c1, c2) _mm256_fmadd_ps(POLY1_FMAAVX2(x, c1, c2), x, _mm256_set1_ps(c0))
+#define POLY3_FMAAVX2(x, c0, c1, c2, c3) _mm256_fmadd_ps(POLY2_FMAAVX2(x, c1, c2, c3), x, _mm256_set1_ps(c0))
+#define POLY4_FMAAVX2(x, c0, c1, c2, c3, c4) _mm256_fmadd_ps(POLY3_FMAAVX2(x, c1, c2, c3, c4), x, _mm256_set1_ps(c0))
+#define POLY5_FMAAVX2(x, c0, c1, c2, c3, c4, c5) _mm256_fmadd_ps(POLY4_FMAAVX2(x, c1, c2, c3, c4, c5), x, _mm256_set1_ps(c0))
+
+static inline void
+volk_32f_log2_32f_u_avx2_fma(float* bVector, const float* aVector, unsigned int num_points)
+{
+  float* bPtr = bVector;
+  const float* aPtr = aVector;
+
+  unsigned int number = 0;
+  const unsigned int eighthPoints = num_points / 8;
+
+  __m256 aVal, bVal, mantissa, frac, leadingOne;
+  __m256i bias, exp;
+
+  for(;number < eighthPoints; number++){
+
+    aVal = _mm256_loadu_ps(aPtr);
+    bias = _mm256_set1_epi32(127);
+    leadingOne = _mm256_set1_ps(1.0f);
+    exp = _mm256_sub_epi32(_mm256_srli_epi32(_mm256_and_si256(_mm256_castps_si256(aVal), _mm256_set1_epi32(0x7f800000)), 23), bias);
+    bVal = _mm256_cvtepi32_ps(exp);
+
+    // Now to extract mantissa
+    frac = _mm256_or_ps(leadingOne, _mm256_and_ps(aVal, _mm256_castsi256_ps(_mm256_set1_epi32(0x7fffff))));
+
+#if LOG_POLY_DEGREE == 6
+    mantissa = POLY5_FMAAVX2( frac, 3.1157899f, -3.3241990f, 2.5988452f, -1.2315303f,  3.1821337e-1f, -3.4436006e-2f);
+#elif LOG_POLY_DEGREE == 5
+    mantissa = POLY4_FMAAVX2( frac, 2.8882704548164776201f, -2.52074962577807006663f, 1.48116647521213171641f, -0.465725644288844778798f, 0.0596515482674574969533f);
+#elif LOG_POLY_DEGREE == 4
+    mantissa = POLY3_FMAAVX2( frac, 2.61761038894603480148f, -1.75647175389045657003f, 0.688243882994381274313f, -0.107254423828329604454f);
+#elif LOG_POLY_DEGREE == 3
+    mantissa = POLY2_FMAAVX2( frac, 2.28330284476918490682f, -1.04913055217340124191f, 0.204446009836232697516f);
+#else
+#error
+#endif
+
+    bVal = _mm256_fmadd_ps(mantissa, _mm256_sub_ps(frac, leadingOne), bVal);
+    _mm256_storeu_ps(bPtr, bVal);
+
+    aPtr += 8;
+    bPtr += 8;
+  }
+
+  number = eighthPoints * 8;
+  for(;number < num_points; number++){
+    *bPtr++ = log2f(*aPtr++);
+  }
+}
+
+#endif /* LV_HAVE_AVX2 && LV_HAVE_FMA for unaligned */
+
+#ifdef LV_HAVE_AVX2
+#include <immintrin.h>
+
 #define POLY0_AVX2(x, c0) _mm256_set1_ps(c0)
-#define POLY1_AVX2(x, c0, c1) _mm256_fmadd_ps(POLY0_AVX2(x, c1), x, _mm256_set1_ps(c0))
-#define POLY2_AVX2(x, c0, c1, c2) _mm256_fmadd_ps(POLY1_AVX2(x, c1, c2), x, _mm256_set1_ps(c0))
-#define POLY3_AVX2(x, c0, c1, c2, c3) _mm256_fmadd_ps(POLY2_AVX2(x, c1, c2, c3), x, _mm256_set1_ps(c0))
-#define POLY4_AVX2(x, c0, c1, c2, c3, c4) _mm256_fmadd_ps(POLY3_AVX2(x, c1, c2, c3, c4), x, _mm256_set1_ps(c0))
-#define POLY5_AVX2(x, c0, c1, c2, c3, c4, c5) _mm256_fmadd_ps(POLY4_AVX2(x, c1, c2, c3, c4, c5), x, _mm256_set1_ps(c0))
-
-static inline void
-volk_32f_log2_32f_u_avx2_fma(float* bVector, const float* aVector, unsigned int num_points)
+#define POLY1_AVX2(x, c0, c1) _mm256_add_ps(_mm256_mul_ps(POLY0_AVX2(x, c1), x), _mm256_set1_ps(c0))
+#define POLY2_AVX2(x, c0, c1, c2) _mm256_add_ps(_mm256_mul_ps(POLY1_AVX2(x, c1, c2), x), _mm256_set1_ps(c0))
+#define POLY3_AVX2(x, c0, c1, c2, c3) _mm256_add_ps(_mm256_mul_ps(POLY2_AVX2(x, c1, c2, c3), x), _mm256_set1_ps(c0))
+#define POLY4_AVX2(x, c0, c1, c2, c3, c4) _mm256_add_ps(_mm256_mul_ps(POLY3_AVX2(x, c1, c2, c3, c4), x), _mm256_set1_ps(c0))
+#define POLY5_AVX2(x, c0, c1, c2, c3, c4, c5) _mm256_add_ps(_mm256_mul_ps(POLY4_AVX2(x, c1, c2, c3, c4, c5), x), _mm256_set1_ps(c0))
+
+static inline void
+volk_32f_log2_32f_u_avx2(float* bVector, const float* aVector, unsigned int num_points)
 {
   float* bPtr = bVector;
   const float* aPtr = aVector;
@@ -658,7 +575,7 @@
 #error
 #endif
 
-    bVal = _mm256_fmadd_ps(mantissa, _mm256_sub_ps(frac, leadingOne), bVal);
+    bVal = _mm256_add_ps(_mm256_mul_ps(mantissa, _mm256_sub_ps(frac, leadingOne)), bVal);
     _mm256_storeu_ps(bPtr, bVal);
 
     aPtr += 8;
@@ -671,66 +588,6 @@
   }
 }
 
-#endif /* LV_HAVE_AVX2 && LV_HAVE_FMA for unaligned */
-
-#ifdef LV_HAVE_AVX2
-#include <immintrin.h>
-
-#define POLY0_AVX2(x, c0) _mm256_set1_ps(c0)
-#define POLY1_AVX2(x, c0, c1) _mm256_add_ps(_mm256_mul_ps(POLY0_AVX2(x, c1), x), _mm256_set1_ps(c0))
-#define POLY2_AVX2(x, c0, c1, c2) _mm256_add_ps(_mm256_mul_ps(POLY1_AVX2(x, c1, c2), x), _mm256_set1_ps(c0))
-#define POLY3_AVX2(x, c0, c1, c2, c3) _mm256_add_ps(_mm256_mul_ps(POLY2_AVX2(x, c1, c2, c3), x), _mm256_set1_ps(c0))
-#define POLY4_AVX2(x, c0, c1, c2, c3, c4) _mm256_add_ps(_mm256_mul_ps(POLY3_AVX2(x, c1, c2, c3, c4), x), _mm256_set1_ps(c0))
-#define POLY5_AVX2(x, c0, c1, c2, c3, c4, c5) _mm256_add_ps(_mm256_mul_ps(POLY4_AVX2(x, c1, c2, c3, c4, c5), x), _mm256_set1_ps(c0))
-
-static inline void
-volk_32f_log2_32f_u_avx2(float* bVector, const float* aVector, unsigned int num_points)
-{
-  float* bPtr = bVector;
-  const float* aPtr = aVector;
-
-  unsigned int number = 0;
-  const unsigned int eighthPoints = num_points / 8;
-
-  __m256 aVal, bVal, mantissa, frac, leadingOne;
-  __m256i bias, exp;
-
-  for(;number < eighthPoints; number++){
-
-    aVal = _mm256_loadu_ps(aPtr);
-    bias = _mm256_set1_epi32(127);
-    leadingOne = _mm256_set1_ps(1.0f);
-    exp = _mm256_sub_epi32(_mm256_srli_epi32(_mm256_and_si256(_mm256_castps_si256(aVal), _mm256_set1_epi32(0x7f800000)), 23), bias);
-    bVal = _mm256_cvtepi32_ps(exp);
-
-    // Now to extract mantissa
-    frac = _mm256_or_ps(leadingOne, _mm256_and_ps(aVal, _mm256_castsi256_ps(_mm256_set1_epi32(0x7fffff))));
-
-#if LOG_POLY_DEGREE == 6
-    mantissa = POLY5_AVX2( frac, 3.1157899f, -3.3241990f, 2.5988452f, -1.2315303f,  3.1821337e-1f, -3.4436006e-2f);
-#elif LOG_POLY_DEGREE == 5
-    mantissa = POLY4_AVX2( frac, 2.8882704548164776201f, -2.52074962577807006663f, 1.48116647521213171641f, -0.465725644288844778798f, 0.0596515482674574969533f);
-#elif LOG_POLY_DEGREE == 4
-    mantissa = POLY3_AVX2( frac, 2.61761038894603480148f, -1.75647175389045657003f, 0.688243882994381274313f, -0.107254423828329604454f);
-#elif LOG_POLY_DEGREE == 3
-    mantissa = POLY2_AVX2( frac, 2.28330284476918490682f, -1.04913055217340124191f, 0.204446009836232697516f);
-#else
-#error
-#endif
-
-    bVal = _mm256_add_ps(_mm256_mul_ps(mantissa, _mm256_sub_ps(frac, leadingOne)), bVal);
-    _mm256_storeu_ps(bPtr, bVal);
-
-    aPtr += 8;
-    bPtr += 8;
-  }
-
-  number = eighthPoints * 8;
-  for(;number < num_points; number++){
-    *bPtr++ = log2f(*aPtr++);
-  }
-}
-
 #endif /* LV_HAVE_AVX2 for unaligned */
 
 
