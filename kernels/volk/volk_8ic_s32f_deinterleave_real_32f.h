--- conflicted
+++ resolved
@@ -75,35 +75,6 @@
   const float iScalar= 1.0 / scalar;
   __m256 invScalar = _mm256_set1_ps(iScalar);
   __m256i complexVal, iIntVal;
-<<<<<<< HEAD
-  __m128i hcomplexVal;
-  int8_t* complexVectorPtr = (int8_t*)complexVector;
-
-  __m256i moveMask = _mm256_set_epi8(0x80, 0x80, 0x80, 0x80, 0x80, 0x80, 0x80, 0x80, 14, 12, 10, 8, 6, 4, 2, 0, 0x80, 0x80, 0x80, 0x80, 0x80, 0x80, 0x80, 0x80, 14, 12, 10, 8, 6, 4, 2, 0);
-
-  for(;number < sixteenthPoints; number++){
-    complexVal = _mm256_load_si256((__m256i*)complexVectorPtr); complexVectorPtr += 32;
-    complexVal = _mm256_shuffle_epi8(complexVal, moveMask);
-
-    hcomplexVal = _mm256_extracti128_si256(complexVal,0);
-    iIntVal = _mm256_cvtepi8_epi32(hcomplexVal);
-    iFloatValue = _mm256_cvtepi32_ps(iIntVal);
-
-    iFloatValue = _mm256_mul_ps(iFloatValue, invScalar);
-
-    _mm256_store_ps(iBufferPtr, iFloatValue);
-
-    iBufferPtr += 8;
-
-    hcomplexVal = _mm256_extracti128_si256(complexVal,1);
-    iIntVal = _mm256_cvtepi8_epi32(hcomplexVal);
-    iFloatValue = _mm256_cvtepi32_ps(iIntVal);
-
-    iFloatValue = _mm256_mul_ps(iFloatValue, invScalar);
-
-    _mm256_store_ps(iBufferPtr, iFloatValue);
-
-=======
   int8_t* complexVectorPtr = (int8_t*)complexVector;
 
   __m256i moveMask = _mm256_set_epi8(0x80, 0x80, 0x80, 0x80, 0x80, 0x80, 0x80, 0x80,
@@ -126,7 +97,6 @@
     iFloatValue = _mm256_cvtepi32_ps(iIntVal);
     iFloatValue = _mm256_mul_ps(iFloatValue, invScalar);
     _mm256_store_ps(iBufferPtr, iFloatValue);
->>>>>>> 8dbffe93
     iBufferPtr += 8;
   }
 
@@ -139,10 +109,7 @@
 }
 #endif /* LV_HAVE_AVX2 */
 
-<<<<<<< HEAD
-=======
-
->>>>>>> 8dbffe93
+
 #ifdef LV_HAVE_SSE4_1
 #include <smmintrin.h>
 
