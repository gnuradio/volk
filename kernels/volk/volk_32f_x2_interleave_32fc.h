/* -*- c++ -*- */
/*
 * Copyright 2012, 2014 Free Software Foundation, Inc.
 *
 * This file is part of GNU Radio
 *
 * GNU Radio is free software; you can redistribute it and/or modify
 * it under the terms of the GNU General Public License as published by
 * the Free Software Foundation; either version 3, or (at your option)
 * any later version.
 *
 * GNU Radio is distributed in the hope that it will be useful,
 * but WITHOUT ANY WARRANTY; without even the implied warranty of
 * MERCHANTABILITY or FITNESS FOR A PARTICULAR PURPOSE.  See the
 * GNU General Public License for more details.
 *
 * You should have received a copy of the GNU General Public License
 * along with GNU Radio; see the file COPYING.  If not, write to
 * the Free Software Foundation, Inc., 51 Franklin Street,
 * Boston, MA 02110-1301, USA.
 */

/*!
 * \page volk_32f_x2_interleave_32fc
 *
 * \b Overview
 *
 * Takes input vector iBuffer as the real (inphase) part and input
 * vector qBuffer as the imag (quadrature) part and combines them into
 * a complex output vector.
 *
 * c[i] = complex(a[i], b[i])
 *
 * <b>Dispatcher Prototype</b>
 * \code
 * void volk_32f_x2_interleave_32fc(lv_32fc_t* complexVector, const float* iBuffer, const float* qBuffer, unsigned int num_points)
 * \endcode
 *
 * \b Inputs
 * \li iBuffer: Input vector of samples for the real part.
 * \li qBuffer: Input vector of samples for the imaginary part.
 * \li num_points: The number of values in both input vectors.
 *
 * \b Outputs
 * \li complexVector: The output vector of complex numbers.
 *
 * \b Example
 * Generate the top half of the unit circle with real points equally spaced.
 * \code
 *   int N = 10;
 *   unsigned int alignment = volk_get_alignment();
 *   float* imag = (float*)volk_malloc(sizeof(float)*N, alignment);
 *   float* real = (float*)volk_malloc(sizeof(float)*N, alignment);
 *   lv_32fc_t* out = (lv_32fc_t*)volk_malloc(sizeof(lv_32fc_t)*N, alignment);
 *
 *   for(unsigned int ii = 0; ii < N; ++ii){
 *       real[ii] = 2.f * ((float)ii / (float)N) - 1.f;
 *       imag[ii] = std::sqrt(1.f - real[ii] * real[ii]);
 *   }
 *
 *   volk_32f_x2_interleave_32fc(out, imag, real, N);
 *
 *  for(unsigned int ii = 0; ii < N; ++ii){
 *      printf("out[%u] = %1.2f + %1.2fj\n", ii, std::real(out[ii]), std::imag(out[ii]));
 *  }
 *
 *   volk_free(imag);
 *   volk_free(real);
 *   volk_free(out);
 * \endcode
 */

#ifndef INCLUDED_volk_32f_x2_interleave_32fc_a_H
#define INCLUDED_volk_32f_x2_interleave_32fc_a_H

#include <inttypes.h>
#include <stdio.h>

#ifdef LV_HAVE_AVX
#include <immintrin.h>

static inline void
volk_32f_x2_interleave_32fc_a_avx(lv_32fc_t* complexVector, const float* iBuffer,
                                  const float* qBuffer, unsigned int num_points)
{
  unsigned int number = 0;
  float* complexVectorPtr = (float*)complexVector;
  const float* iBufferPtr = iBuffer;
  const float* qBufferPtr = qBuffer;

<<<<<<< HEAD
  const uint64_t eighthPoints = num_points / 8;

  __m256 iValue, qValue, cplxValue1, cplxValue2, cplxValue;
  for(;number < eighthPoints; number++){
    iValue = _mm256_load_ps(iBufferPtr);
    qValue = _mm256_load_ps(qBufferPtr);

    // Interleaves the lower two values in the i and q variables into one buffer
    cplxValue1 = _mm256_unpacklo_ps(iValue, qValue);
    // Interleaves the upper two values in the i and q variables into one buffer
    cplxValue2 = _mm256_unpackhi_ps(iValue, qValue);

    cplxValue = _mm256_permute2f128_ps(cplxValue1, cplxValue2, 0x20);
    _mm256_store_ps(complexVectorPtr, cplxValue);
    complexVectorPtr += 8;

    cplxValue = _mm256_permute2f128_ps(cplxValue1, cplxValue2, 0x31);
    _mm256_store_ps(complexVectorPtr, cplxValue);
    complexVectorPtr += 8;
=======
  const uint64_t eightPoints = num_points / 8;

  __m256 iValue, qValue, cplxValue1, cplxValue2;
  __m256 temporary1, temporary2;
  for(;number < eightPoints; number++){
    iValue = _mm256_load_ps(iBufferPtr);
    qValue = _mm256_load_ps(qBufferPtr);

    temporary1 = _mm256_unpacklo_ps(iValue, qValue);
    temporary2 = _mm256_unpackhi_ps(iValue, qValue);
    cplxValue1 = _mm256_permute2f128_ps(temporary1, temporary2, 0x20);
    cplxValue2 = _mm256_permute2f128_ps(temporary1, temporary2, 0x31);

    _mm256_store_ps(complexVectorPtr, cplxValue1);
    _mm256_store_ps(complexVectorPtr + 8, cplxValue2);
    complexVectorPtr += 16;
>>>>>>> 8dbffe93

    iBufferPtr += 8;
    qBufferPtr += 8;
  }

<<<<<<< HEAD
  number = eighthPoints * 8;
=======
  number = eightPoints * 8;
>>>>>>> 8dbffe93
  for(; number < num_points; number++){
    *complexVectorPtr++ = *iBufferPtr++;
    *complexVectorPtr++ = *qBufferPtr++;
  }
}
<<<<<<< HEAD
#endif /* LV_HAVE_AVX */

=======

#endif /* LV_HAV_AVX */
>>>>>>> 8dbffe93

#ifdef LV_HAVE_SSE
#include <xmmintrin.h>

static inline void
volk_32f_x2_interleave_32fc_a_sse(lv_32fc_t* complexVector, const float* iBuffer,
                                  const float* qBuffer, unsigned int num_points)
{
  unsigned int number = 0;
  float* complexVectorPtr = (float*)complexVector;
  const float* iBufferPtr = iBuffer;
  const float* qBufferPtr = qBuffer;

  const uint64_t quarterPoints = num_points / 4;

  __m128 iValue, qValue, cplxValue;
  for(;number < quarterPoints; number++){
    iValue = _mm_load_ps(iBufferPtr);
    qValue = _mm_load_ps(qBufferPtr);

    // Interleaves the lower two values in the i and q variables into one buffer
    cplxValue = _mm_unpacklo_ps(iValue, qValue);
    _mm_store_ps(complexVectorPtr, cplxValue);
    complexVectorPtr += 4;

    // Interleaves the upper two values in the i and q variables into one buffer
    cplxValue = _mm_unpackhi_ps(iValue, qValue);
    _mm_store_ps(complexVectorPtr, cplxValue);
    complexVectorPtr += 4;

    iBufferPtr += 4;
    qBufferPtr += 4;
  }

  number = quarterPoints * 4;
  for(; number < num_points; number++){
    *complexVectorPtr++ = *iBufferPtr++;
    *complexVectorPtr++ = *qBufferPtr++;
  }
}
#endif /* LV_HAVE_SSE */


#ifdef LV_HAVE_NEON
#include <arm_neon.h>

static inline void
volk_32f_x2_interleave_32fc_neon(lv_32fc_t* complexVector, const float* iBuffer,
                                 const float* qBuffer, unsigned int num_points)
{
  unsigned int quarter_points = num_points / 4;
  unsigned int number;
  float* complexVectorPtr = (float*) complexVector;

  float32x4x2_t complex_vec;
  for(number=0; number < quarter_points; ++number) {
    complex_vec.val[0] = vld1q_f32(iBuffer);
    complex_vec.val[1] = vld1q_f32(qBuffer);
    vst2q_f32(complexVectorPtr, complex_vec);
    iBuffer += 4;
    qBuffer += 4;
    complexVectorPtr += 8;
  }

  for(number=quarter_points * 4; number < num_points; ++number) {
    *complexVectorPtr++ = *iBuffer++;
    *complexVectorPtr++ = *qBuffer++;
  }
}
#endif /* LV_HAVE_NEON */


#ifdef LV_HAVE_GENERIC

static inline void
volk_32f_x2_interleave_32fc_generic(lv_32fc_t* complexVector, const float* iBuffer,
                                    const float* qBuffer, unsigned int num_points)
{
  float* complexVectorPtr = (float*)complexVector;
  const float* iBufferPtr = iBuffer;
  const float* qBufferPtr = qBuffer;
  unsigned int number;

  for(number = 0; number < num_points; number++){
    *complexVectorPtr++ = *iBufferPtr++;
    *complexVectorPtr++ = *qBufferPtr++;
  }
}
#endif /* LV_HAVE_GENERIC */



#endif /* INCLUDED_volk_32f_x2_interleave_32fc_a_H */

#ifndef INCLUDED_volk_32f_x2_interleave_32fc_u_H
#define INCLUDED_volk_32f_x2_interleave_32fc_u_H

#include <inttypes.h>
#include <stdio.h>

#ifdef LV_HAVE_AVX
#include <immintrin.h>

static inline void
volk_32f_x2_interleave_32fc_u_avx(lv_32fc_t* complexVector, const float* iBuffer,
                                  const float* qBuffer, unsigned int num_points)
{
  unsigned int number = 0;
  float* complexVectorPtr = (float*)complexVector;
  const float* iBufferPtr = iBuffer;
  const float* qBufferPtr = qBuffer;

  const uint64_t eighthPoints = num_points / 8;

  __m256 iValue, qValue, cplxValue1, cplxValue2, cplxValue;
  for(;number < eighthPoints; number++){
    iValue = _mm256_loadu_ps(iBufferPtr);
    qValue = _mm256_loadu_ps(qBufferPtr);

    // Interleaves the lower two values in the i and q variables into one buffer
    cplxValue1 = _mm256_unpacklo_ps(iValue, qValue);
    // Interleaves the upper two values in the i and q variables into one buffer
    cplxValue2 = _mm256_unpackhi_ps(iValue, qValue);

    cplxValue = _mm256_permute2f128_ps(cplxValue1, cplxValue2, 0x20);
    _mm256_storeu_ps(complexVectorPtr, cplxValue);
    complexVectorPtr += 8;

    cplxValue = _mm256_permute2f128_ps(cplxValue1, cplxValue2, 0x31);
    _mm256_storeu_ps(complexVectorPtr, cplxValue);
    complexVectorPtr += 8;

    iBufferPtr += 8;
    qBufferPtr += 8;
  }

  number = eighthPoints * 8;
  for(; number < num_points; number++){
    *complexVectorPtr++ = *iBufferPtr++;
    *complexVectorPtr++ = *qBufferPtr++;
  }
}
#endif /* LV_HAVE_AVX */

#endif /* INCLUDED_volk_32f_x2_interleave_32fc_u_H */<|MERGE_RESOLUTION|>--- conflicted
+++ resolved
@@ -88,7 +88,6 @@
   const float* iBufferPtr = iBuffer;
   const float* qBufferPtr = qBuffer;
 
-<<<<<<< HEAD
   const uint64_t eighthPoints = num_points / 8;
 
   __m256 iValue, qValue, cplxValue1, cplxValue2, cplxValue;
@@ -108,46 +107,19 @@
     cplxValue = _mm256_permute2f128_ps(cplxValue1, cplxValue2, 0x31);
     _mm256_store_ps(complexVectorPtr, cplxValue);
     complexVectorPtr += 8;
-=======
-  const uint64_t eightPoints = num_points / 8;
-
-  __m256 iValue, qValue, cplxValue1, cplxValue2;
-  __m256 temporary1, temporary2;
-  for(;number < eightPoints; number++){
-    iValue = _mm256_load_ps(iBufferPtr);
-    qValue = _mm256_load_ps(qBufferPtr);
-
-    temporary1 = _mm256_unpacklo_ps(iValue, qValue);
-    temporary2 = _mm256_unpackhi_ps(iValue, qValue);
-    cplxValue1 = _mm256_permute2f128_ps(temporary1, temporary2, 0x20);
-    cplxValue2 = _mm256_permute2f128_ps(temporary1, temporary2, 0x31);
-
-    _mm256_store_ps(complexVectorPtr, cplxValue1);
-    _mm256_store_ps(complexVectorPtr + 8, cplxValue2);
-    complexVectorPtr += 16;
->>>>>>> 8dbffe93
 
     iBufferPtr += 8;
     qBufferPtr += 8;
   }
 
-<<<<<<< HEAD
   number = eighthPoints * 8;
-=======
-  number = eightPoints * 8;
->>>>>>> 8dbffe93
   for(; number < num_points; number++){
     *complexVectorPtr++ = *iBufferPtr++;
     *complexVectorPtr++ = *qBufferPtr++;
   }
 }
-<<<<<<< HEAD
-#endif /* LV_HAVE_AVX */
-
-=======
 
 #endif /* LV_HAV_AVX */
->>>>>>> 8dbffe93
 
 #ifdef LV_HAVE_SSE
 #include <xmmintrin.h>
