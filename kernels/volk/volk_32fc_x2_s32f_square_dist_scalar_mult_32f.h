/* -*- c++ -*- */
/*
 * Copyright 2012, 2014 Free Software Foundation, Inc.
 *
 * This file is part of GNU Radio
 *
 * GNU Radio is free software; you can redistribute it and/or modify
 * it under the terms of the GNU General Public License as published by
 * the Free Software Foundation; either version 3, or (at your option)
 * any later version.
 *
 * GNU Radio is distributed in the hope that it will be useful,
 * but WITHOUT ANY WARRANTY; without even the implied warranty of
 * MERCHANTABILITY or FITNESS FOR A PARTICULAR PURPOSE.  See the
 * GNU General Public License for more details.
 *
 * You should have received a copy of the GNU General Public License
 * along with GNU Radio; see the file COPYING.  If not, write to
 * the Free Software Foundation, Inc., 51 Franklin Street,
 * Boston, MA 02110-1301, USA.
 */

/*!
 * \page volk_32fc_x2_s32f_square_dist_scalar_mult_32f
 *
 * \b Overview
 *
 * Calculates the square distance between a single complex input for each
 * point in a complex vector scaled by a scalar value.
 *
 * <b>Dispatcher Prototype</b>
 * \code
 * void volk_32fc_x2_s32f_square_dist_scalar_mult_32f(float* target, lv_32fc_t* src0, lv_32fc_t* points, float scalar, unsigned int num_points)
 * \endcode
 *
 * \b Inputs
 * \li src0: The complex input. Only the first point is used.
 * \li points: A complex vector of reference points.
 * \li scalar: A float to scale the distances by
 * \li num_points: The number of data points.
 *
 * \b Outputs
 * \li target: A vector of distances between src0 and the vector of points.
 *
 * \b Example
 * Calculate the distance between an input and reference points in a square
 * 16-qam constellation. Normalize distances by the area of the constellation.
 * \code
 *   int N = 16;
 *   unsigned int alignment = volk_get_alignment();
 *   lv_32fc_t* constellation  = (lv_32fc_t*)volk_malloc(sizeof(lv_32fc_t)*N, alignment);
 *   lv_32fc_t* rx  = (lv_32fc_t*)volk_malloc(sizeof(lv_32fc_t)*N, alignment);
 *   float* out = (float*)volk_malloc(sizeof(float)*N, alignment);
 *   float const_vals[] = {-3, -1, 1, 3};
 *
 *   unsigned int jj = 0;
 *   for(unsigned int ii = 0; ii < N; ++ii){
 *       constellation[ii] = lv_cmake(const_vals[ii%4], const_vals[jj]);
 *       if((ii+1)%4 == 0) ++jj;
 *   }
 *
 *   *rx = lv_cmake(0.5f, 2.f);
 *   float scale = 1.f/64.f; // 1 / constellation area
 *
 *   volk_32fc_x2_s32f_square_dist_scalar_mult_32f(out, rx, constellation, scale, N);
 *
 *   printf("Distance from each constellation point:\n");
 *   for(unsigned int ii = 0; ii < N; ++ii){
 *       printf("%.4f  ", out[ii]);
 *       if((ii+1)%4 == 0) printf("\n");
 *   }
 *
 *   volk_free(rx);
 *   volk_free(constellation);
 *   volk_free(out);
 * \endcode
 */

#ifndef INCLUDED_volk_32fc_x2_s32f_square_dist_scalar_mult_32f_a_H
#define INCLUDED_volk_32fc_x2_s32f_square_dist_scalar_mult_32f_a_H

#include<inttypes.h>
#include<stdio.h>
#include<volk/volk_complex.h>
#include <string.h>

<<<<<<< HEAD
#ifdef LV_HAVE_AVX2
#include<immintrin.h>

static inline void
volk_32fc_x2_s32f_square_dist_scalar_mult_32f_a_avx2(float* target, lv_32fc_t* src0, lv_32fc_t* points,
                                                     float scalar, unsigned int num_points)
{
  const unsigned int num_bytes = num_points*8;
  __m128 xmm0, xmm9, xmm10, xmm11;
  __m256 xmm1, xmm2, xmm3, xmm4, xmm5, xmm6, xmm7, xmm8;

  lv_32fc_t diff;
  memset(&diff, 0x0, 2*sizeof(float));

  float sq_dist = 0.0;
  int bound = num_bytes >> 6;
  int leftovers0 = (num_bytes >> 5) & 1;
  int leftovers1 = (num_bytes >> 4) & 1;
  int leftovers2 = (num_bytes >> 3) & 1;
  int i = 0;

  __m256i idx = _mm256_set_epi32(7,6,3,2,5,4,1,0);
  xmm1 = _mm256_setzero_ps();
  xmm2 = _mm256_load_ps((float*)&points[0]);
  xmm8 = _mm256_set1_ps(scalar);
  xmm11 = _mm256_extractf128_ps(xmm8,1);
  xmm0 = _mm_load_ps((float*)src0);
  xmm0 = _mm_permute_ps(xmm0, 0b01000100);
  xmm1 = _mm256_insertf128_ps(xmm1, xmm0, 0);
  xmm1 = _mm256_insertf128_ps(xmm1, xmm0, 1);
  xmm3 = _mm256_load_ps((float*)&points[4]);

  for(; i < bound; ++i) {
    xmm4 = _mm256_sub_ps(xmm1, xmm2);
    xmm5 = _mm256_sub_ps(xmm1, xmm3);
    points += 8;
    xmm6 = _mm256_mul_ps(xmm4, xmm4);
    xmm7 = _mm256_mul_ps(xmm5, xmm5);

    xmm2 = _mm256_load_ps((float*)&points[0]);

    xmm4 = _mm256_hadd_ps(xmm6, xmm7);
    xmm4 = _mm256_permutevar8x32_ps(xmm4, idx);

    xmm3 = _mm256_load_ps((float*)&points[4]);

    xmm4 = _mm256_mul_ps(xmm4, xmm8);

    _mm256_store_ps(target, xmm4);

    target += 8;
  }

  for(i = 0; i < leftovers0; ++i) {
    xmm2 = _mm256_load_ps((float*)&points[0]);

    xmm4 = _mm256_sub_ps(xmm1, xmm2);

    points += 4;

    xmm6 = _mm256_mul_ps(xmm4, xmm4);

    xmm4 = _mm256_hadd_ps(xmm6, xmm6);
    xmm4 = _mm256_permutevar8x32_ps(xmm4, idx);

    xmm4 = _mm256_mul_ps(xmm4, xmm8);

    xmm9 = _mm256_extractf128_ps(xmm4,1);
    _mm_store_ps(target,xmm9);

    target += 4;
  }

  for(i = 0; i < leftovers1; ++i) {
    xmm9 = _mm_load_ps((float*)&points[0]);

    xmm10 = _mm_sub_ps(xmm0, xmm9);

    points += 2;

    xmm9 = _mm_mul_ps(xmm10, xmm10);

    xmm10 = _mm_hadd_ps(xmm9, xmm9);

    xmm10 = _mm_mul_ps(xmm10, xmm11);

    _mm_storeh_pi((__m64*)target, xmm10);

    target += 2;
  }

  for(i = 0; i < leftovers2; ++i) {

    diff = src0[0] - points[0];

    sq_dist = scalar * (lv_creal(diff) * lv_creal(diff) + lv_cimag(diff) * lv_cimag(diff));

    target[0] = sq_dist;
  }
}

#endif /*LV_HAVE_AVX2*/

=======
#ifdef LV_HAVE_AVX
#include <immintrin.h>

static inline void
volk_32fc_x2_s32f_square_dist_scalar_mult_32f_a_avx(
        float *target, lv_32fc_t *src0, lv_32fc_t *points,
        float scalar, unsigned int num_points) {
  static const unsigned int work_size = 8;
  unsigned int avx_work_size = num_points / work_size * work_size;
  int i = 0;

  for (; i < avx_work_size; i += work_size) {
    lv_32fc_t src = *src0;
    float src_real = lv_creal(src);
    float src_imag = lv_cimag(src);
    __m256 source = _mm256_setr_ps(src_real, src_imag, src_real, src_imag, src_real, src_imag, src_real, src_imag);
    __m256 points_low = _mm256_load_ps((const float *) points);
    __m256 points_high = _mm256_load_ps((const float *) (points + work_size / 2));
    __m256 difference_low = _mm256_sub_ps(source, points_low);
    __m256 difference_high = _mm256_sub_ps(source, points_high);

    difference_low = _mm256_mul_ps(difference_low, difference_low);
    difference_high = _mm256_mul_ps(difference_high, difference_high);

    __m256 magnitudes_squared = _mm256_hadd_ps(difference_low, difference_high);
    __m128 lower_magnitudes_squared_bottom = _mm256_extractf128_ps(magnitudes_squared, 0);
    __m128 upper_magnitudes_squared_top = _mm256_extractf128_ps(magnitudes_squared, 1);
    __m256 lower_magnitudes_squared = _mm256_castps128_ps256(lower_magnitudes_squared_bottom);

    lower_magnitudes_squared = _mm256_insertf128_ps(
            lower_magnitudes_squared, _mm_permute_ps(lower_magnitudes_squared_bottom, 0x4E), 1
    );

    __m256 upper_magnitudes_squared = _mm256_castps128_ps256(upper_magnitudes_squared_top);

    upper_magnitudes_squared = _mm256_insertf128_ps(upper_magnitudes_squared, upper_magnitudes_squared_top, 1);
    upper_magnitudes_squared_top = _mm_permute_ps(upper_magnitudes_squared_top, 0x4E);
    upper_magnitudes_squared = _mm256_insertf128_ps(upper_magnitudes_squared, upper_magnitudes_squared_top, 0);

    __m256 ordered_magnitudes_squared = _mm256_blend_ps(lower_magnitudes_squared, upper_magnitudes_squared, 0xCC);
    __m256 scalars = _mm256_set1_ps(scalar);
    __m256 output = _mm256_mul_ps(ordered_magnitudes_squared, scalars);

    _mm256_store_ps(target, output);
    target += work_size;
    points += work_size;
  }
  for (; i < num_points; ++i) {
    lv_32fc_t diff = src0[0] - *points;

    *target = scalar * (lv_creal(diff) * lv_creal(diff) + lv_cimag(diff) * lv_cimag(diff));
    ++target;
    ++points;
  }
}

#endif /* LV_HAVE_AVX */
>>>>>>> 8dbffe93

#ifdef LV_HAVE_SSE3
#include<xmmintrin.h>
#include<pmmintrin.h>

static inline void
volk_32fc_x2_s32f_square_dist_scalar_mult_32f_a_sse3(float* target, lv_32fc_t* src0, lv_32fc_t* points,
                                                     float scalar, unsigned int num_points)
{
  const unsigned int num_bytes = num_points*8;

  __m128 xmm1, xmm2, xmm3, xmm4, xmm5, xmm6, xmm7, xmm8;

  lv_32fc_t diff;
  memset(&diff, 0x0, 2*sizeof(float));

  float sq_dist = 0.0;
  int bound = num_bytes >> 5;
  int leftovers0 = (num_bytes >> 4) & 1;
  int leftovers1 = (num_bytes >> 3) & 1;
  int i = 0;

  xmm1 = _mm_setzero_ps();
  xmm1 = _mm_loadl_pi(xmm1, (__m64*)src0);
  xmm2 = _mm_load_ps((float*)&points[0]);
  xmm8 = _mm_load1_ps(&scalar);
  xmm1 = _mm_movelh_ps(xmm1, xmm1);
  xmm3 = _mm_load_ps((float*)&points[2]);

  for(; i < bound - 1; ++i) {
    xmm4 = _mm_sub_ps(xmm1, xmm2);
    xmm5 = _mm_sub_ps(xmm1, xmm3);
    points += 4;
    xmm6 = _mm_mul_ps(xmm4, xmm4);
    xmm7 = _mm_mul_ps(xmm5, xmm5);

    xmm2 = _mm_load_ps((float*)&points[0]);

    xmm4 = _mm_hadd_ps(xmm6, xmm7);

    xmm3 = _mm_load_ps((float*)&points[2]);

    xmm4 = _mm_mul_ps(xmm4, xmm8);

    _mm_store_ps(target, xmm4);

    target += 4;
  }

  xmm4 = _mm_sub_ps(xmm1, xmm2);
  xmm5 = _mm_sub_ps(xmm1, xmm3);

  points += 4;
  xmm6 = _mm_mul_ps(xmm4, xmm4);
  xmm7 = _mm_mul_ps(xmm5, xmm5);

  xmm4 = _mm_hadd_ps(xmm6, xmm7);

  xmm4 = _mm_mul_ps(xmm4, xmm8);

  _mm_store_ps(target, xmm4);

  target += 4;

  for(i = 0; i < leftovers0; ++i) {
    xmm2 = _mm_load_ps((float*)&points[0]);

    xmm4 = _mm_sub_ps(xmm1, xmm2);

    points += 2;

    xmm6 = _mm_mul_ps(xmm4, xmm4);

    xmm4 = _mm_hadd_ps(xmm6, xmm6);

    xmm4 = _mm_mul_ps(xmm4, xmm8);

    _mm_storeh_pi((__m64*)target, xmm4);

    target += 2;
  }

  for(i = 0; i < leftovers1; ++i) {

    diff = src0[0] - points[0];

    sq_dist = scalar * (lv_creal(diff) * lv_creal(diff) + lv_cimag(diff) * lv_cimag(diff));

    target[0] = sq_dist;
  }
}

#endif /*LV_HAVE_SSE3*/


#ifdef LV_HAVE_GENERIC
static inline void
volk_32fc_x2_s32f_square_dist_scalar_mult_32f_generic(float* target, lv_32fc_t* src0, lv_32fc_t* points,
                                                      float scalar, unsigned int num_points)
{
  lv_32fc_t diff;
  float sq_dist;
  unsigned int i = 0;

  for(; i < num_points; ++i) {
    diff = src0[0] - points[i];

    sq_dist = scalar * (lv_creal(diff) * lv_creal(diff) + lv_cimag(diff) * lv_cimag(diff));

    target[i] = sq_dist;
  }
}

#endif /*LV_HAVE_GENERIC*/


#endif /*INCLUDED_volk_32fc_x2_s32f_square_dist_scalar_mult_32f_a_H*/

#ifndef INCLUDED_volk_32fc_x2_s32f_square_dist_scalar_mult_32f_u_H
#define INCLUDED_volk_32fc_x2_s32f_square_dist_scalar_mult_32f_u_H

#include<inttypes.h>
#include<stdio.h>
#include<volk/volk_complex.h>
#include <string.h>

#ifdef LV_HAVE_AVX2
#include<immintrin.h>

static inline void
volk_32fc_x2_s32f_square_dist_scalar_mult_32f_u_avx2(float* target, lv_32fc_t* src0, lv_32fc_t* points,
                                                     float scalar, unsigned int num_points)
{
  const unsigned int num_bytes = num_points*8;
  __m128 xmm0, xmm9;
  __m256 xmm1, xmm2, xmm3, xmm4, xmm5, xmm6, xmm7, xmm8;

  lv_32fc_t diff;
  memset(&diff, 0x0, 2*sizeof(float));

  float sq_dist = 0.0;
  int bound = num_bytes >> 6;
  int leftovers0 = (num_bytes >> 5) & 1;
  int leftovers1 = (num_bytes >> 3) & 0b11;
  int i = 0;

  __m256i idx = _mm256_set_epi32(7,6,3,2,5,4,1,0);
  xmm1 = _mm256_setzero_ps();
  xmm2 = _mm256_loadu_ps((float*)&points[0]);
  xmm8 = _mm256_set1_ps(scalar);
  xmm0 = _mm_loadu_ps((float*)src0);
  xmm0 = _mm_permute_ps(xmm0, 0b01000100);
  xmm1 = _mm256_insertf128_ps(xmm1, xmm0, 0);
  xmm1 = _mm256_insertf128_ps(xmm1, xmm0, 1);
  xmm3 = _mm256_loadu_ps((float*)&points[4]);

  for(; i < bound; ++i) {
    xmm4 = _mm256_sub_ps(xmm1, xmm2);
    xmm5 = _mm256_sub_ps(xmm1, xmm3);
    points += 8;
    xmm6 = _mm256_mul_ps(xmm4, xmm4);
    xmm7 = _mm256_mul_ps(xmm5, xmm5);

    xmm2 = _mm256_loadu_ps((float*)&points[0]);

    xmm4 = _mm256_hadd_ps(xmm6, xmm7);
    xmm4 = _mm256_permutevar8x32_ps(xmm4, idx);

    xmm3 = _mm256_loadu_ps((float*)&points[4]);

    xmm4 = _mm256_mul_ps(xmm4, xmm8);

    _mm256_storeu_ps(target, xmm4);

    target += 8;
  }

  for(i = 0; i < leftovers0; ++i) {
    xmm2 = _mm256_loadu_ps((float*)&points[0]);

    xmm4 = _mm256_sub_ps(xmm1, xmm2);

    points += 4;

    xmm6 = _mm256_mul_ps(xmm4, xmm4);

    xmm4 = _mm256_hadd_ps(xmm6, xmm6);
    xmm4 = _mm256_permutevar8x32_ps(xmm4, idx);

    xmm4 = _mm256_mul_ps(xmm4, xmm8);

    xmm9 = _mm256_extractf128_ps(xmm4,1);
    _mm_storeu_ps(target,xmm9);

    target += 4;
  }

  for(i = 0; i < leftovers1; ++i) {

    diff = src0[0] - points[0];
    points += 1;

    sq_dist = scalar * (lv_creal(diff) * lv_creal(diff) + lv_cimag(diff) * lv_cimag(diff));

    target[0] = sq_dist;
    target += 1;
  }
}

#endif /*LV_HAVE_AVX2*/

#endif /*INCLUDED_volk_32fc_x2_s32f_square_dist_scalar_mult_32f_u_H*/<|MERGE_RESOLUTION|>--- conflicted
+++ resolved
@@ -84,7 +84,7 @@
 #include<volk/volk_complex.h>
 #include <string.h>
 
-<<<<<<< HEAD
+
 #ifdef LV_HAVE_AVX2
 #include<immintrin.h>
 
@@ -188,7 +188,7 @@
 
 #endif /*LV_HAVE_AVX2*/
 
-=======
+
 #ifdef LV_HAVE_AVX
 #include <immintrin.h>
 
@@ -246,7 +246,7 @@
 }
 
 #endif /* LV_HAVE_AVX */
->>>>>>> 8dbffe93
+
 
 #ifdef LV_HAVE_SSE3
 #include<xmmintrin.h>
