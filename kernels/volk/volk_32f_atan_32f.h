/* -*- c++ -*- */
/*
 * Copyright 2014 Free Software Foundation, Inc.
 * Copyright 2023, 2024 Magnus Lundmark <magnuslundmark@gmail.com>
 *
 * This file is part of VOLK
 *
 * SPDX-License-Identifier: LGPL-3.0-or-later
 */

/*!
 * \page volk_32f_atan_32f
 *
 * \b Overview
 *
 * Computes arctan of input vector and stores results in output vector.
 *
 * <b>Dispatcher Prototype</b>
 * \code
 * void volk_32f_atan_32f(float* out, const float* in, unsigned int num_points)
 * \endcode
 *
 * \b Inputs
 * \li in_ptr: The input vector of floats.
 * \li num_points: The number of data points.
 *
 * \b Outputs
 * \li out_ptr: The vector where results will be stored.
 *
 * \b Example
 * Calculate common angles around the top half of the unit circle.
 * \code
 *   int N = 10;
 *   unsigned int alignment = volk_get_alignment();
 *   float* in = (float*)volk_malloc(sizeof(float)*N, alignment);
 *   float* out = (float*)volk_malloc(sizeof(float)*N, alignment);
 *
 *   in[0] = 0.f;
 *   in[1] = 1.f/std::sqrt(3.f);
 *   in[2] = 1.f;
 *   in[3] = std::sqrt(3.f);
 *   in[4] = in[5] = 1e99;
 *   for(unsigned int ii = 6; ii < N; ++ii){
 *       in[ii] = - in[N-ii-1];
 *   }
 *
 *   volk_32f_atan_32f(out, in, N);
 *
 *   for(unsigned int ii = 0; ii < N; ++ii){
 *       printf("atan(%1.3f) = %1.3f\n", in[ii], out[ii]);
 *   }
 *
 *   volk_free(in);
 *   volk_free(out);
 * \endcode
 */
#include <math.h>

#ifndef INCLUDED_volk_32f_atan_32f_a_H
#define INCLUDED_volk_32f_atan_32f_a_H

#ifdef LV_HAVE_GENERIC
static inline void
volk_32f_atan_32f_generic(float* out, const float* in, unsigned int num_points)
{
    for (unsigned int number = 0; number < num_points; number++) {
        *out++ = atanf(*in++);
    }
}
#endif /* LV_HAVE_GENERIC */

#ifdef LV_HAVE_GENERIC
static inline void
volk_32f_atan_32f_polynomial(float* out, const float* in, unsigned int num_points)
{
    for (unsigned int number = 0; number < num_points; number++) {
        *out++ = volk_arctan(*in++);
    }
}
#endif /* LV_HAVE_GENERIC */

#if LV_HAVE_AVX512F && LV_HAVE_AVX512DQ
#include <immintrin.h>
#include <volk/volk_avx512_intrinsics.h>
static inline void
volk_32f_atan_32f_a_avx512dq(float* out, const float* in, unsigned int num_points)
{
    const __m512 one = _mm512_set1_ps(1.f);
    const __m512 pi_over_2 = _mm512_set1_ps(0x1.921fb6p0f);
    const __m512 abs_mask = _mm512_castsi512_ps(_mm512_set1_epi32(0x7FFFFFFF));
    const __m512 sign_mask = _mm512_castsi512_ps(_mm512_set1_epi32(0x80000000));

    const unsigned int sixteenth_points = num_points / 16;

    for (unsigned int number = 0; number < sixteenth_points; number++) {
        __m512 x = _mm512_load_ps(in);
        in += 16;
        __mmask16 swap_mask =
            _mm512_cmp_ps_mask(_mm512_and_ps(x, abs_mask), one, _CMP_GT_OS);
        __m512 x_star = _mm512_div_ps(_mm512_mask_blend_ps(swap_mask, x, one),
                                      _mm512_mask_blend_ps(swap_mask, one, x));
        __mmask16 nan_mask = _mm512_cmp_ps_mask(x_star, x_star, _CMP_UNORD_Q);
        x_star = _mm512_mask_blend_ps(nan_mask, x_star, x);
        __m512 result = _mm512_arctan_poly_avx512(x_star);
        __m512 term = _mm512_and_ps(x_star, sign_mask);
        term = _mm512_or_ps(pi_over_2, term);
        term = _mm512_sub_ps(term, result);
        result = _mm512_mask_blend_ps(swap_mask, result, term);
        _mm512_store_ps(out, result);
        out += 16;
    }

    for (unsigned int number = sixteenth_points * 16; number < num_points; number++) {
        *out++ = volk_arctan(*in++);
    }
}
#endif /* LV_HAVE_AVX512F && LV_HAVE_AVX512DQ for aligned */

#if LV_HAVE_AVX2 && LV_HAVE_FMA
#include <immintrin.h>
#include <volk/volk_avx2_fma_intrinsics.h>
static inline void
volk_32f_atan_32f_a_avx2_fma(float* out, const float* in, unsigned int num_points)
{
    const __m256 one = _mm256_set1_ps(1.f);
    const __m256 pi_over_2 = _mm256_set1_ps(0x1.921fb6p0f);
    const __m256 abs_mask = _mm256_castsi256_ps(_mm256_set1_epi32(0x7FFFFFFF));
    const __m256 sign_mask = _mm256_castsi256_ps(_mm256_set1_epi32(0x80000000));

    const unsigned int eighth_points = num_points / 8;

    for (unsigned int number = 0; number < eighth_points; number++) {
        __m256 x = _mm256_load_ps(in);
        in += 8;
        __m256 swap_mask = _mm256_cmp_ps(_mm256_and_ps(x, abs_mask), one, _CMP_GT_OS);
        __m256 x_star = _mm256_div_ps(_mm256_blendv_ps(x, one, swap_mask),
                                      _mm256_blendv_ps(one, x, swap_mask));
        __m256 result = _mm256_arctan_poly_avx2_fma(x_star);
        __m256 term = _mm256_and_ps(x_star, sign_mask);
        term = _mm256_or_ps(pi_over_2, term);
        term = _mm256_sub_ps(term, result);
        result = _mm256_blendv_ps(result, term, swap_mask);
        _mm256_store_ps(out, result);
        out += 8;
    }

    for (unsigned int number = eighth_points * 8; number < num_points; number++) {
        *out++ = volk_arctan(*in++);
    }
}
#endif /* LV_HAVE_AVX2 && LV_HAVE_FMA for aligned */

#if LV_HAVE_AVX
#include <immintrin.h>
#include <volk/volk_avx_intrinsics.h>
static inline void
volk_32f_atan_32f_a_avx2(float* out, const float* in, unsigned int num_points)
{
    const __m256 one = _mm256_set1_ps(1.f);
    const __m256 pi_over_2 = _mm256_set1_ps(0x1.921fb6p0f);
    const __m256 abs_mask = _mm256_castsi256_ps(_mm256_set1_epi32(0x7FFFFFFF));
    const __m256 sign_mask = _mm256_castsi256_ps(_mm256_set1_epi32(0x80000000));

    const unsigned int eighth_points = num_points / 8;

    for (unsigned int number = 0; number < eighth_points; number++) {
        __m256 x = _mm256_load_ps(in);
        in += 8;
        __m256 swap_mask = _mm256_cmp_ps(_mm256_and_ps(x, abs_mask), one, _CMP_GT_OS);
        __m256 x_star = _mm256_div_ps(_mm256_blendv_ps(x, one, swap_mask),
                                      _mm256_blendv_ps(one, x, swap_mask));
        __m256 result = _mm256_arctan_poly_avx(x_star);
        __m256 term = _mm256_and_ps(x_star, sign_mask);
        term = _mm256_or_ps(pi_over_2, term);
        term = _mm256_sub_ps(term, result);
        result = _mm256_blendv_ps(result, term, swap_mask);
        _mm256_store_ps(out, result);
        out += 8;
    }

    for (unsigned int number = eighth_points * 8; number < num_points; number++) {
        *out++ = volk_arctan(*in++);
    }
}
#endif /* LV_HAVE_AVX for aligned */

#ifdef LV_HAVE_SSE4_1
#include <smmintrin.h>
#include <volk/volk_sse_intrinsics.h>
static inline void
volk_32f_atan_32f_a_sse4_1(float* out, const float* in, unsigned int num_points)
{
    const __m128 one = _mm_set1_ps(1.f);
    const __m128 pi_over_2 = _mm_set1_ps(0x1.921fb6p0f);
    const __m128 abs_mask = _mm_castsi128_ps(_mm_set1_epi32(0x7FFFFFFF));
    const __m128 sign_mask = _mm_castsi128_ps(_mm_set1_epi32(0x80000000));

    const unsigned int quarter_points = num_points / 4;

    for (unsigned int number = 0; number < quarter_points; number++) {
        __m128 x = _mm_load_ps(in);
        in += 4;
        __m128 swap_mask = _mm_cmpgt_ps(_mm_and_ps(x, abs_mask), one);
        __m128 x_star = _mm_div_ps(_mm_blendv_ps(x, one, swap_mask),
                                   _mm_blendv_ps(one, x, swap_mask));
        __m128 result = _mm_arctan_poly_sse(x_star);
        __m128 term = _mm_and_ps(x_star, sign_mask);
        term = _mm_or_ps(pi_over_2, term);
        term = _mm_sub_ps(term, result);
        result = _mm_blendv_ps(result, term, swap_mask);
        _mm_store_ps(out, result);
        out += 4;
    }

    for (unsigned int number = quarter_points * 4; number < num_points; number++) {
        *out++ = volk_arctan(*in++);
    }
}
#endif /* LV_HAVE_SSE4_1 for aligned */
#endif /* INCLUDED_volk_32f_atan_32f_a_H */

#ifndef INCLUDED_volk_32f_atan_32f_u_H
#define INCLUDED_volk_32f_atan_32f_u_H

#if LV_HAVE_AVX512F && LV_HAVE_AVX512DQ
#include <immintrin.h>
#include <volk/volk_avx512_intrinsics.h>
static inline void
volk_32f_atan_32f_u_avx512dq(float* out, const float* in, unsigned int num_points)
{
    const __m512 one = _mm512_set1_ps(1.f);
    const __m512 pi_over_2 = _mm512_set1_ps(0x1.921fb6p0f);
    const __m512 abs_mask = _mm512_castsi512_ps(_mm512_set1_epi32(0x7FFFFFFF));
    const __m512 sign_mask = _mm512_castsi512_ps(_mm512_set1_epi32(0x80000000));

    const unsigned int sixteenth_points = num_points / 16;

    for (unsigned int number = 0; number < sixteenth_points; number++) {
        __m512 x = _mm512_loadu_ps(in);
        in += 16;
        __mmask16 swap_mask =
            _mm512_cmp_ps_mask(_mm512_and_ps(x, abs_mask), one, _CMP_GT_OS);
        __m512 x_star = _mm512_div_ps(_mm512_mask_blend_ps(swap_mask, x, one),
                                      _mm512_mask_blend_ps(swap_mask, one, x));
        __mmask16 nan_mask = _mm512_cmp_ps_mask(x_star, x_star, _CMP_UNORD_Q);
        x_star = _mm512_mask_blend_ps(nan_mask, x_star, x);
        __m512 result = _mm512_arctan_poly_avx512(x_star);
        __m512 term = _mm512_and_ps(x_star, sign_mask);
        term = _mm512_or_ps(pi_over_2, term);
        term = _mm512_sub_ps(term, result);
        result = _mm512_mask_blend_ps(swap_mask, result, term);
        _mm512_storeu_ps(out, result);
        out += 16;
    }

    for (unsigned int number = sixteenth_points * 16; number < num_points; number++) {
        *out++ = volk_arctan(*in++);
    }
}
#endif /* LV_HAVE_AVX512F && LV_HAVE_AVX512DQ for unaligned */

#if LV_HAVE_AVX2 && LV_HAVE_FMA
#include <immintrin.h>
static inline void
volk_32f_atan_32f_u_avx2_fma(float* out, const float* in, unsigned int num_points)
{
    const __m256 one = _mm256_set1_ps(1.f);
    const __m256 pi_over_2 = _mm256_set1_ps(0x1.921fb6p0f);
    const __m256 abs_mask = _mm256_castsi256_ps(_mm256_set1_epi32(0x7FFFFFFF));
    const __m256 sign_mask = _mm256_castsi256_ps(_mm256_set1_epi32(0x80000000));

    const unsigned int eighth_points = num_points / 8;

    for (unsigned int number = 0; number < eighth_points; number++) {
        __m256 x = _mm256_loadu_ps(in);
        in += 8;
        __m256 swap_mask = _mm256_cmp_ps(_mm256_and_ps(x, abs_mask), one, _CMP_GT_OS);
        __m256 x_star = _mm256_div_ps(_mm256_blendv_ps(x, one, swap_mask),
                                      _mm256_blendv_ps(one, x, swap_mask));
        __m256 result = _mm256_arctan_poly_avx2_fma(x_star);
        __m256 term = _mm256_and_ps(x_star, sign_mask);
        term = _mm256_or_ps(pi_over_2, term);
        term = _mm256_sub_ps(term, result);
        result = _mm256_blendv_ps(result, term, swap_mask);
        _mm256_storeu_ps(out, result);
        out += 8;
    }

    for (unsigned int number = eighth_points * 8; number < num_points; number++) {
        *out++ = volk_arctan(*in++);
    }
}
#endif /* LV_HAVE_AVX2 && LV_HAVE_FMA for unaligned */

#if LV_HAVE_AVX
#include <immintrin.h>
static inline void
volk_32f_atan_32f_u_avx2(float* out, const float* in, unsigned int num_points)
{
    const __m256 one = _mm256_set1_ps(1.f);
    const __m256 pi_over_2 = _mm256_set1_ps(0x1.921fb6p0f);
    const __m256 abs_mask = _mm256_castsi256_ps(_mm256_set1_epi32(0x7FFFFFFF));
    const __m256 sign_mask = _mm256_castsi256_ps(_mm256_set1_epi32(0x80000000));

    const unsigned int eighth_points = num_points / 8;

    for (unsigned int number = 0; number < eighth_points; number++) {
        __m256 x = _mm256_loadu_ps(in);
        in += 8;
        __m256 swap_mask = _mm256_cmp_ps(_mm256_and_ps(x, abs_mask), one, _CMP_GT_OS);
        __m256 x_star = _mm256_div_ps(_mm256_blendv_ps(x, one, swap_mask),
                                      _mm256_blendv_ps(one, x, swap_mask));
        __m256 result = _mm256_arctan_poly_avx(x_star);
        __m256 term = _mm256_and_ps(x_star, sign_mask);
        term = _mm256_or_ps(pi_over_2, term);
        term = _mm256_sub_ps(term, result);
        result = _mm256_blendv_ps(result, term, swap_mask);
        _mm256_storeu_ps(out, result);
        out += 8;
    }

    for (unsigned int number = eighth_points * 8; number < num_points; number++) {
        *out++ = volk_arctan(*in++);
    }
}
#endif /* LV_HAVE_AVX for unaligned */

#ifdef LV_HAVE_SSE4_1
#include <smmintrin.h>
#include <volk/volk_sse_intrinsics.h>
static inline void
volk_32f_atan_32f_u_sse4_1(float* out, const float* in, unsigned int num_points)
{
    const __m128 one = _mm_set1_ps(1.f);
    const __m128 pi_over_2 = _mm_set1_ps(0x1.921fb6p0f);
    const __m128 abs_mask = _mm_castsi128_ps(_mm_set1_epi32(0x7FFFFFFF));
    const __m128 sign_mask = _mm_castsi128_ps(_mm_set1_epi32(0x80000000));

    const unsigned int quarter_points = num_points / 4;

    for (unsigned int number = 0; number < quarter_points; number++) {
        __m128 x = _mm_loadu_ps(in);
        in += 4;
        __m128 swap_mask = _mm_cmpgt_ps(_mm_and_ps(x, abs_mask), one);
        __m128 x_star = _mm_div_ps(_mm_blendv_ps(x, one, swap_mask),
                                   _mm_blendv_ps(one, x, swap_mask));
        __m128 result = _mm_arctan_poly_sse(x_star);
        __m128 term = _mm_and_ps(x_star, sign_mask);
        term = _mm_or_ps(pi_over_2, term);
        term = _mm_sub_ps(term, result);
        result = _mm_blendv_ps(result, term, swap_mask);
        _mm_storeu_ps(out, result);
        out += 4;
    }

    for (unsigned int number = quarter_points * 4; number < num_points; number++) {
        *out++ = volk_arctan(*in++);
    }
}
#endif /* LV_HAVE_SSE4_1 for unaligned */

<<<<<<< HEAD
=======
#ifdef LV_HAVE_GENERIC
static inline void
volk_32f_atan_32f_polynomial(float* out, const float* in, unsigned int num_points)
{
    unsigned int number = 0;
    for (; number < num_points; number++) {
        *out++ = volk_arctan(*in++);
    }
}
#endif /* LV_HAVE_GENERIC */

#ifdef LV_HAVE_GENERIC
static inline void
volk_32f_atan_32f_generic(float* out, const float* in, unsigned int num_points)
{
    unsigned int number = 0;
    for (; number < num_points; number++) {
        *out++ = atanf(*in++);
    }
}
#endif /* LV_HAVE_GENERIC */

#ifdef LV_HAVE_RVV
#include <riscv_vector.h>

static inline void
volk_32f_atan_32f_rvv(float* out, const float* in, unsigned int num_points)
{
    size_t vlmax = __riscv_vsetvlmax_e32m2();

    const vfloat32m2_t cpio2 = __riscv_vfmv_v_f_f32m2(1.5707964f, vlmax);
    const vfloat32m2_t cf1 = __riscv_vfmv_v_f_f32m2(1.0f, vlmax);
    const vfloat32m2_t c1 = __riscv_vfmv_v_f_f32m2(+0x1.ffffeap-1f, vlmax);
    const vfloat32m2_t c3 = __riscv_vfmv_v_f_f32m2(-0x1.55437p-2f, vlmax);
    const vfloat32m2_t c5 = __riscv_vfmv_v_f_f32m2(+0x1.972be6p-3f, vlmax);
    const vfloat32m2_t c7 = __riscv_vfmv_v_f_f32m2(-0x1.1436ap-3f, vlmax);
    const vfloat32m2_t c9 = __riscv_vfmv_v_f_f32m2(+0x1.5785aap-4f, vlmax);
    const vfloat32m2_t c11 = __riscv_vfmv_v_f_f32m2(-0x1.2f3004p-5f, vlmax);
    const vfloat32m2_t c13 = __riscv_vfmv_v_f_f32m2(+0x1.01a37cp-7f, vlmax);

    size_t n = num_points;
    for (size_t vl; n > 0; n -= vl, in += vl, out += vl) {
        vl = __riscv_vsetvl_e32m2(n);
        vfloat32m2_t v = __riscv_vle32_v_f32m2(in, vl);
        vbool16_t mswap = __riscv_vmfgt(__riscv_vfabs(v, vl), cf1, vl);
        vfloat32m2_t x = __riscv_vfdiv_mu(mswap, v, cf1, v, vl);
        vfloat32m2_t xx = __riscv_vfmul(x, x, vl);
        vfloat32m2_t p = c13;
        p = __riscv_vfmadd(p, xx, c11, vl);
        p = __riscv_vfmadd(p, xx, c9, vl);
        p = __riscv_vfmadd(p, xx, c7, vl);
        p = __riscv_vfmadd(p, xx, c5, vl);
        p = __riscv_vfmadd(p, xx, c3, vl);
        p = __riscv_vfmadd(p, xx, c1, vl);
        p = __riscv_vfmul(p, x, vl);

        vfloat32m2_t t = __riscv_vfsub(__riscv_vfsgnj(cpio2, x, vl), p, vl);
        p = __riscv_vmerge(p, t, mswap, vl);

        __riscv_vse32(out, p, vl);
    }
}
#endif /*LV_HAVE_RVV*/

>>>>>>> a1da2495
#endif /* INCLUDED_volk_32f_atan_32f_u_H */<|MERGE_RESOLUTION|>--- conflicted
+++ resolved
@@ -359,8 +359,6 @@
 }
 #endif /* LV_HAVE_SSE4_1 for unaligned */
 
-<<<<<<< HEAD
-=======
 #ifdef LV_HAVE_GENERIC
 static inline void
 volk_32f_atan_32f_polynomial(float* out, const float* in, unsigned int num_points)
@@ -425,5 +423,4 @@
 }
 #endif /*LV_HAVE_RVV*/
 
->>>>>>> a1da2495
 #endif /* INCLUDED_volk_32f_atan_32f_u_H */